--- conflicted
+++ resolved
@@ -12,16 +12,6 @@
 #[cfg(not(target_arch = "wasm32"))]
 pub mod vfs;
 
-<<<<<<< HEAD
-pub mod mock;
-pub mod mock_contract;
-pub use adodb::MockADODB;
-pub use economics::MockEconomics;
-pub use kernel::MockKernel;
-pub use mock::MockAndromeda;
-pub use mock_contract::MockADO;
-pub use mock_contract::MockContract;
-=======
 #[cfg(not(target_arch = "wasm32"))]
 pub mod mock;
 #[cfg(not(target_arch = "wasm32"))]
@@ -39,5 +29,4 @@
 #[cfg(not(target_arch = "wasm32"))]
 pub use mock_contract::MockContract;
 #[cfg(not(target_arch = "wasm32"))]
->>>>>>> 11e545db
 pub use vfs::MockVFS;