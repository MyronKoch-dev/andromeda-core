--- conflicted
+++ resolved
@@ -10,13 +10,8 @@
 proc-macro = true
 
 [features]
-<<<<<<< HEAD
 withdraw = []
 rates = []
-=======
-modules = []
-module_hooks = []
->>>>>>> 11e545db
 
 [dependencies]
 syn = { version = "1.0.0", features = ["derive"] }
