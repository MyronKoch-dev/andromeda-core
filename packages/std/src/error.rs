--- conflicted
+++ resolved
@@ -28,16 +28,13 @@
     #[error("Unauthorized")]
     Unauthorized {},
 
-<<<<<<< HEAD
     #[error("ActionNotFound")]
     ActionNotFound {},
-=======
     #[error("UnpublishedCodeID")]
     UnpublishedCodeID {},
 
     #[error("UnpublishedVersion")]
     UnpublishedVersion {},
->>>>>>> 11e545db
 
     #[error("ContractLocked")]
     ContractLocked {},
