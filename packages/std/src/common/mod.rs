--- conflicted
+++ resolved
@@ -1,8 +1,5 @@
-<<<<<<< HEAD
+pub mod actions;
 pub mod call_action;
-=======
-pub mod actions;
->>>>>>> 11e545db
 pub mod context;
 pub mod denom;
 pub mod expiration;
