#[cfg(feature = "rates")]
use crate::ado_base::rates::Rate;
use cosmwasm_std::Addr;
use cw_storage_plus::{Item, Map};

pub struct ADOContract<'a> {
    pub(crate) owner: Item<'a, Addr>,
    pub(crate) original_publisher: Item<'a, Addr>,
    pub(crate) block_height: Item<'a, u64>,
    pub(crate) ado_type: Item<'a, String>,
    pub(crate) app_contract: Item<'a, Addr>,
    pub(crate) kernel_address: Item<'a, Addr>,
    pub(crate) permissioned_actions: Map<'a, String, bool>,
<<<<<<< HEAD
    #[cfg(feature = "rates")]
    /// Mapping of action to rate
    pub rates: Map<'a, &'a str, Rate>,
    #[cfg(feature = "withdraw")]
    pub withdrawable_tokens: Map<'a, &'a str, AssetInfo>,
=======
    #[cfg(feature = "modules")]
    pub(crate) module_info: Map<'a, &'a str, Module>,
    #[cfg(feature = "modules")]
    pub(crate) module_idx: Item<'a, u64>,
>>>>>>> 11e545db
}

impl<'a> Default for ADOContract<'a> {
    fn default() -> Self {
        ADOContract {
            owner: Item::new("owner"),
            original_publisher: Item::new("original_publisher"),
            block_height: Item::new("block_height"),
            ado_type: Item::new("ado_type"),
            app_contract: Item::new("app_contract"),
            kernel_address: Item::new("kernel_address"),
            permissioned_actions: Map::new("andr_permissioned_actions"),
<<<<<<< HEAD
            #[cfg(feature = "rates")]
            rates: Map::new("rates"),
            #[cfg(feature = "withdraw")]
            withdrawable_tokens: Map::new("withdrawable_tokens"),
=======
            #[cfg(feature = "modules")]
            module_info: Map::new("andr_modules"),
            #[cfg(feature = "modules")]
            module_idx: Item::new("andr_module_idx"),
>>>>>>> 11e545db
        }
    }
}<|MERGE_RESOLUTION|>--- conflicted
+++ resolved
@@ -11,18 +11,9 @@
     pub(crate) app_contract: Item<'a, Addr>,
     pub(crate) kernel_address: Item<'a, Addr>,
     pub(crate) permissioned_actions: Map<'a, String, bool>,
-<<<<<<< HEAD
     #[cfg(feature = "rates")]
     /// Mapping of action to rate
     pub rates: Map<'a, &'a str, Rate>,
-    #[cfg(feature = "withdraw")]
-    pub withdrawable_tokens: Map<'a, &'a str, AssetInfo>,
-=======
-    #[cfg(feature = "modules")]
-    pub(crate) module_info: Map<'a, &'a str, Module>,
-    #[cfg(feature = "modules")]
-    pub(crate) module_idx: Item<'a, u64>,
->>>>>>> 11e545db
 }
 
 impl<'a> Default for ADOContract<'a> {
@@ -35,17 +26,8 @@
             app_contract: Item::new("app_contract"),
             kernel_address: Item::new("kernel_address"),
             permissioned_actions: Map::new("andr_permissioned_actions"),
-<<<<<<< HEAD
             #[cfg(feature = "rates")]
             rates: Map::new("rates"),
-            #[cfg(feature = "withdraw")]
-            withdrawable_tokens: Map::new("withdrawable_tokens"),
-=======
-            #[cfg(feature = "modules")]
-            module_info: Map::new("andr_modules"),
-            #[cfg(feature = "modules")]
-            module_idx: Item::new("andr_module_idx"),
->>>>>>> 11e545db
         }
     }
 }