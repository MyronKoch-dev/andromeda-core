--- conflicted
+++ resolved
@@ -1,12 +1,7 @@
-<<<<<<< HEAD
 use andromeda_std::{amp::AndrAddr, andr_exec, andr_instantiate, andr_query, error::ContractError};
-=======
-use std::fmt;
-
-use andromeda_std::{amp::AndrAddr, andr_exec, andr_instantiate, andr_query};
->>>>>>> b3823730
 use cosmwasm_schema::{cw_serde, QueryResponses};
 use cosmwasm_std::{ensure, Addr, Api, Binary, Coin, Decimal, StdError, Uint128};
+use std::fmt;
 
 #[andr_instantiate]
 #[cw_serde]
@@ -56,7 +51,6 @@
     Binary(Binary),
 }
 
-<<<<<<< HEAD
 impl Primitive {
     pub fn validate(&self, api: &dyn Api) -> Result<(), ContractError> {
         match self {
@@ -85,8 +79,6 @@
     }
 }
 
-=======
->>>>>>> b3823730
 impl From<Primitive> for String {
     fn from(primitive: Primitive) -> Self {
         match primitive {
@@ -101,8 +93,6 @@
     }
 }
 
-<<<<<<< HEAD
-=======
 impl fmt::Display for Primitive {
     fn fmt(&self, f: &mut fmt::Formatter<'_>) -> fmt::Result {
         let variant_name: String = self.clone().into();
@@ -110,7 +100,6 @@
     }
 }
 
->>>>>>> b3823730
 #[cw_serde]
 pub enum PrimitiveRestriction {
     Private,
