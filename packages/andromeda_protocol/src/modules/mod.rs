--- conflicted
+++ resolved
@@ -25,11 +25,7 @@
 #[derive(Serialize, Deserialize, Clone, Debug, PartialEq, JsonSchema, Eq)]
 #[serde(rename_all = "snake_case")]
 pub struct FlatRate {
-<<<<<<< HEAD
-    amount: u128,
-=======
     amount: Uint128,
->>>>>>> ddd0293b
     denom: String,
 }
 
@@ -37,11 +33,7 @@
 #[serde(rename_all = "snake_case")]
 pub enum Rate {
     Flat(FlatRate),
-<<<<<<< HEAD
-    Percent(u128),
-=======
     Percent(u64),
->>>>>>> ddd0293b
 }
 
 #[derive(Serialize, Deserialize, Clone, Debug, PartialEq, JsonSchema, Eq)]
