use crate::modules::{Module, ModuleDefinition};

<<<<<<< HEAD
use cosmwasm_std::{coin, BankMsg, Coin, StdError, StdResult};
=======
use cosmwasm_std::{coin, BankMsg, Coin, StdError, StdResult, Uint128};
>>>>>>> ddd0293b

use super::Rate;

pub fn calculate_fee(fee_rate: Rate, payment: Coin) -> Coin {
    match fee_rate {
<<<<<<< HEAD
        Rate::Flat(rate) => coin(rate.amount, rate.denom),
=======
        Rate::Flat(rate) => coin(Uint128::from(rate.amount).u128(), rate.denom),
>>>>>>> ddd0293b
        Rate::Percent(rate) => {
            let mut fee_amount = payment.amount.multiply_ratio(rate, 100 as u128).u128();

            //Always round any remainder up and prioritise the fee receiver
<<<<<<< HEAD
            let reversed_fee = (fee_amount * 100) / rate;
=======
            let reversed_fee = (fee_amount * 100) / Uint128::from(rate).u128();
>>>>>>> ddd0293b
            if payment.amount.u128() > reversed_fee {
                fee_amount += 1
            }

            coin(fee_amount, payment.denom)
        }
    }
}

pub fn require(precond: bool, err: StdError) -> StdResult<bool> {
    match precond {
        true => Ok(true),
        false => Err(err),
    }
}

pub fn is_unique<M: Module>(module: &M, all_modules: &Vec<ModuleDefinition>) -> bool {
    let definition = module.as_definition();
    let mut total = 0;
    all_modules.into_iter().for_each(|d| {
        //Compares enum values of given definitions
        if std::mem::discriminant(d) == std::mem::discriminant(&definition) {
            total += 1;
        } else {
            total += 0;
        }
    });

    total == 1
}

pub fn deduct_funds(coins: &mut Vec<Coin>, funds: Coin) -> StdResult<bool> {
    let coin_amount = coins.iter_mut().find(|c| c.denom.eq(&funds.denom));

    match coin_amount {
        Some(mut c) => {
            require(
                c.amount >= funds.amount,
                StdError::generic_err("Not enough funds to deduct payment"),
            )?;
            c.amount = c.amount - funds.amount;
            Ok(true)
        }
        None => Err(StdError::generic_err("Not enough funds to deduct payment")),
    }
}

pub fn add_payment(payments: &mut Vec<BankMsg>, to: String, amount: Coin) {
    let payment = BankMsg::Send {
        to_address: to,
        amount: vec![amount],
    };

    payments.push(payment);
}

pub fn deduct_payment(payments: &mut Vec<BankMsg>, to: String, amount: Coin) -> StdResult<bool> {
    let payment = payments.iter_mut().find(|m| match m {
        BankMsg::Send { to_address, .. } => to_address.clone().eq(&to),
        _ => false,
    });

    match payment {
        Some(p) => {
            match p {
                BankMsg::Send { amount: am, .. } => {
                    deduct_funds(am, amount)?;
                }
                _ => {}
            }
            Ok(true)
        }
        None => Err(StdError::generic_err(
            "Not enough funds to deduct required payment!",
        )),
    }
}

#[cfg(test)]
mod tests {
    use super::*;
    use crate::modules::Rate;
    use crate::modules::{whitelist::Whitelist, FlatRate};
    use cosmwasm_std::{coin, Uint128};

    #[test]
    fn test_is_unique() {
        let module = Whitelist { moderators: vec![] };
        let duplicate_module = ModuleDefinition::Whitelist { moderators: vec![] };
        let similar_module = ModuleDefinition::Whitelist {
            moderators: vec![String::default()],
        };
        let other_module = ModuleDefinition::Taxable {
            rate: Rate::Percent(2),
            receivers: vec![],
            description: None,
        };

        let valid = vec![module.as_definition().clone(), other_module.clone()];
        assert_eq!(is_unique(&module, &valid), true);

        let duplicate = vec![
            module.as_definition().clone(),
            other_module.clone(),
            duplicate_module,
        ];

        assert_eq!(is_unique(&module, &duplicate), false);

        let similar = vec![module.as_definition().clone(), similar_module];
        assert_eq!(is_unique(&module, &similar), false);
    }

    #[test]
    fn test_deduct_funds() {
        let mut funds: Vec<Coin> = vec![coin(100, "uluna")];

        deduct_funds(&mut funds, coin(10, "uluna")).unwrap();

        assert_eq!(Uint128::from(90 as u64), funds[0].amount);
        assert_eq!(String::from("uluna"), funds[0].denom);

        let mut funds: Vec<Coin> = vec![Coin {
            denom: String::from("uluna"),
            amount: Uint128::from(5 as u64),
        }];

        let e = deduct_funds(&mut funds, coin(10, "uluna")).unwrap_err();

        assert_eq!(
            StdError::generic_err("Not enough funds to deduct payment"),
            e
        );
    }

    #[test]
    fn test_add_payment() {
        let mut payments: Vec<BankMsg> = vec![];

        let _from = String::from("from");
        let to = String::from("to");
        let amount = coin(1, "uluna");

        let expected_payment = BankMsg::Send {
            to_address: to.clone(),
            amount: vec![amount.clone()],
        };

        add_payment(&mut payments, to, amount);

        assert_eq!(1, payments.len());
        assert_eq!(expected_payment, payments[0]);
    }

    #[test]
    fn deduct_payment_test() {
        let to = String::from("to");

        let mut payments: Vec<BankMsg> = vec![BankMsg::Send {
            to_address: to.clone(),
            amount: vec![Coin {
                amount: Uint128::from(100 as u64),
                denom: String::from("uluna"),
            }],
        }];

        let expected_payment = BankMsg::Send {
            to_address: to.clone(),
            amount: vec![Coin {
                amount: Uint128::from(90 as u64),
                denom: String::from("uluna"),
            }],
        };

        deduct_payment(&mut payments, to, coin(10, "uluna")).unwrap();

        assert_eq!(expected_payment, payments[0]);
    }

    #[test]
    fn test_calculate_fee() {
        let payment = coin(101, "uluna");
        let expected = coin(5, "uluna");
        let fee = Rate::Percent(4);

        let received = calculate_fee(fee, payment);

        assert_eq!(expected, received);

        let payment = coin(125, "uluna");
        let expected = coin(5, "uluna");
        let fee = Rate::Flat(FlatRate {
<<<<<<< HEAD
            amount: 5,
=======
            amount: Uint128::from(5 as u128),
>>>>>>> ddd0293b
            denom: "uluna".to_string(),
        });

        let received = calculate_fee(fee, payment);

        assert_eq!(expected, received);
    }
}<|MERGE_RESOLUTION|>--- conflicted
+++ resolved
@@ -1,29 +1,17 @@
 use crate::modules::{Module, ModuleDefinition};
 
-<<<<<<< HEAD
-use cosmwasm_std::{coin, BankMsg, Coin, StdError, StdResult};
-=======
 use cosmwasm_std::{coin, BankMsg, Coin, StdError, StdResult, Uint128};
->>>>>>> ddd0293b
 
 use super::Rate;
 
 pub fn calculate_fee(fee_rate: Rate, payment: Coin) -> Coin {
     match fee_rate {
-<<<<<<< HEAD
-        Rate::Flat(rate) => coin(rate.amount, rate.denom),
-=======
         Rate::Flat(rate) => coin(Uint128::from(rate.amount).u128(), rate.denom),
->>>>>>> ddd0293b
         Rate::Percent(rate) => {
             let mut fee_amount = payment.amount.multiply_ratio(rate, 100 as u128).u128();
 
             //Always round any remainder up and prioritise the fee receiver
-<<<<<<< HEAD
-            let reversed_fee = (fee_amount * 100) / rate;
-=======
             let reversed_fee = (fee_amount * 100) / Uint128::from(rate).u128();
->>>>>>> ddd0293b
             if payment.amount.u128() > reversed_fee {
                 fee_amount += 1
             }
@@ -216,11 +204,7 @@
         let payment = coin(125, "uluna");
         let expected = coin(5, "uluna");
         let fee = Rate::Flat(FlatRate {
-<<<<<<< HEAD
-            amount: 5,
-=======
             amount: Uint128::from(5 as u128),
->>>>>>> ddd0293b
             denom: "uluna".to_string(),
         });
 
