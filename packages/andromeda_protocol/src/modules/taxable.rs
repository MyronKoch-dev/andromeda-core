use cosmwasm_std::{Coin, DepsMut, Env, MessageInfo, StdError, StdResult};

use crate::{
    modules::common::{add_payment, calculate_fee, require},
    modules::hooks::MessageHooks,
    modules::{Module, ModuleDefinition, Rate},
};

pub struct Taxable {
    pub rate: Rate,
    pub receivers: Vec<String>,
    pub description: Option<String>,
}

impl Module for Taxable {
    fn validate(&self, _modules: Vec<crate::modules::ModuleDefinition>) -> StdResult<bool> {
        require(
            self.receivers.len() > 0,
            StdError::generic_err("Cannot apply a tax with no receiving addresses"),
        )?;
        // require(self.rate > 0, StdError::generic_err("Tax must be non-zero"))?;
        match self.rate.clone() {
            Rate::Flat(rate) => {
                require(
<<<<<<< HEAD
                    rate.amount > 0,
=======
                    rate.amount.u128() > 0,
>>>>>>> ddd0293b
                    StdError::generic_err("Tax must be non-zero"),
                )?;
            }
            Rate::Percent(rate) => {
                require(rate > 0, StdError::generic_err("Tax must be non-zero"))?;
            }
        }

        Ok(true)
    }
    fn as_definition(&self) -> ModuleDefinition {
        ModuleDefinition::Taxable {
            rate: self.rate.clone(),
            receivers: self.receivers.clone(),
            description: None,
        }
    }
}

impl MessageHooks for Taxable {
    fn on_agreed_transfer(
        &self,
        _deps: &DepsMut,
        _info: MessageInfo,
        env: Env,
        payments: &mut Vec<cosmwasm_std::BankMsg>,
        _owner: String,
        _purchaser: String,
        agreed_payment: Coin,
    ) -> StdResult<bool> {
        let _contract_addr = env.contract.address;
        let tax_amount = calculate_fee(self.rate.clone(), agreed_payment);

        for receiver in self.receivers.to_vec() {
            add_payment(payments, receiver.clone(), tax_amount.clone());
        }

        Ok(true)
    }
}

#[cfg(test)]
mod tests {
    use cosmwasm_std::{
        coin, coins,
        testing::{mock_dependencies, mock_env, mock_info},
        BankMsg,
    };

    use super::*;

    #[test]
    fn test_taxable_validate() {
        let t = Taxable {
            rate: Rate::Percent(2),
            receivers: vec![String::default()],
            description: None,
        };

        assert_eq!(t.validate(vec![]).unwrap(), true);

        let t_invalidtax = Taxable {
            rate: Rate::Percent(0),
            receivers: vec![String::default()],
            description: None,
        };

        assert_eq!(
            t_invalidtax.validate(vec![]).unwrap_err(),
            StdError::generic_err("Tax must be non-zero")
        );

        let t_invalidrecv = Taxable {
            rate: Rate::Percent(2),
            receivers: vec![],
            description: None,
        };

        assert_eq!(
            t_invalidrecv.validate(vec![]).unwrap_err(),
            StdError::generic_err("Cannot apply a tax with no receiving addresses")
        );
    }

    #[test]

    fn test_taxable_on_agreed_transfer() {
        let mut deps = mock_dependencies(&[]);
        let info = mock_info("sender", &[]);
        let env = mock_env();
        let receivers = vec![String::from("recv1"), String::from("recv2")];
        let t = Taxable {
            rate: Rate::Percent(3),
            receivers: receivers.clone(),
            description: None,
        };

        let agreed_transfer_amount = coin(117, "uluna");
        let tax_amount = 4;
        let owner = String::from("owner");
        let purchaser = String::from("purchaser");
        let mut payments = vec![];

        t.on_agreed_transfer(
            &deps.as_mut(),
            info.clone(),
            env.clone(),
            &mut payments,
            owner.clone(),
            purchaser.clone(),
            agreed_transfer_amount.clone(),
        )
        .unwrap();

        assert_eq!(payments.len(), 2);

        let first_payment = BankMsg::Send {
            to_address: String::from("recv1"),
            amount: coins(tax_amount, &agreed_transfer_amount.denom.to_string()),
        };
        let second_payment = BankMsg::Send {
            to_address: String::from("recv2"),
            amount: coins(tax_amount, &agreed_transfer_amount.denom.to_string()),
        };

        assert_eq!(payments[0], first_payment);
        assert_eq!(payments[1], second_payment);
    }
}<|MERGE_RESOLUTION|>--- conflicted
+++ resolved
@@ -22,11 +22,7 @@
         match self.rate.clone() {
             Rate::Flat(rate) => {
                 require(
-<<<<<<< HEAD
-                    rate.amount > 0,
-=======
                     rate.amount.u128() > 0,
->>>>>>> ddd0293b
                     StdError::generic_err("Tax must be non-zero"),
                 )?;
             }
