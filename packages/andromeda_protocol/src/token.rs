<<<<<<< HEAD
use crate::modules::{
    common::calculate_fee, read_modules, receipt::get_receipt_module, ModuleDefinition, Rate,
};
use cosmwasm_std::{
    attr, coin, Addr, BankMsg, Binary, BlockInfo, Coin, DepsMut, Env, Event, MessageInfo, Response,
    StdResult, Uint128,
};
use cw721::Expiration;
use schemars::JsonSchema;
use serde::{Deserialize, Serialize};
use std::sync::{Arc, Mutex};

//Duplicate Approval struct from CW721-base contract: https://github.com/CosmWasm/cosmwasm-plus/blob/main/contracts/cw721-base/src/state.rs
#[derive(Serialize, Deserialize, Clone, PartialEq, JsonSchema, Debug)]
pub struct Approval {
    /// Account that can transfer/send the token
    pub spender: Addr,
    /// When the Approval expires (maybe Expiration::never)
    pub expires: Expiration,
}

impl Approval {
    pub fn is_expired(&self, block: &BlockInfo) -> bool {
        self.expires.is_expired(block)
    }
}

#[derive(Serialize, Deserialize, Clone, PartialEq, JsonSchema, Debug)]
#[serde(rename_all = "snake_case")]
pub enum MetadataType {
    Image,
    Video,
    Audio,
    Domain,
    Json,
    Other,
}

impl ToString for MetadataType {
    fn to_string(&self) -> String {
        match self {
            MetadataType::Image => String::from("Image"),
            MetadataType::Video => String::from("Video"),
            MetadataType::Audio => String::from("Audio"),
            MetadataType::Domain => String::from("Domain"),
            MetadataType::Json => String::from("Json"),
            MetadataType::Other => String::from("Other"),
        }
    }
}

#[derive(Serialize, Deserialize, Clone, PartialEq, JsonSchema, Debug)]
pub struct MetadataAttribute {
    pub key: String,
    pub value: String,
    //The string used to display the attribute, if none is provided the `key` field can be used
    pub display_label: Option<String>,
}

#[derive(Serialize, Deserialize, Clone, PartialEq, JsonSchema, Debug)]
pub struct TokenMetadata {
    pub data_type: MetadataType,
    //A URL to the token's source
    pub external_url: Option<String>,
    //On chain attributes related to the token (basic key/value)
    pub attributes: Option<Vec<MetadataAttribute>>,
}

#[derive(Serialize, Deserialize, Clone, PartialEq, JsonSchema, Debug)]
pub struct Token {
    pub token_id: String,
    pub owner: Addr,
    pub name: String,
    pub publisher: Addr,
    pub description: Option<String>,
    pub approvals: Vec<Approval>,
    pub transfer_agreement: Option<TransferAgreement>,
    pub metadata: Option<TokenMetadata>,
    pub archived: bool,
    pub token_uri: Option<String>,
    //The current price listing for the token
    pub pricing: Option<Coin>,
}

impl Token {
    pub fn filter_approval(&mut self, spender: &Addr) {
        self.approvals = self
            .approvals
            .clone()
            .into_iter()
            .filter(|a| !a.spender.eq(spender))
            .collect();
    }
}

#[derive(Serialize, Deserialize, Clone, Debug, PartialEq, JsonSchema)]
pub struct TransferAgreement {
    pub amount: Coin,
    pub purchaser: String,
}

impl TransferAgreement {
    pub fn generate_payment(&self, to_address: String) -> BankMsg {
        BankMsg::Send {
            to_address,
            amount: vec![self.amount.clone()],
        }
    }
    pub fn calculate_fee(&self, fee: Rate) -> Coin {
        let amount = self.amount.amount;
        let fee_amount = match fee {
            Rate::Flat(flat_rate) => {
                amount.multiply_ratio(flat_rate.amount, flat_rate.denom.parse::<u128>().unwrap())
            }
            Rate::Percent(fee) => amount.multiply_ratio(fee, 100 as u128),
        };

        coin(fee_amount.u128(), self.amount.denom.clone())
    }
    pub fn generate_fee_payment(&self, to_address: String, rate: Rate) -> BankMsg {
        BankMsg::Send {
            to_address,
            amount: vec![calculate_fee(rate, self.amount.clone())],
        }
    }
    pub fn generate_event(self) -> Event {
        Event::new("agreed_transfer").add_attributes(vec![
            attr("amount", self.amount.to_string()),
            attr("purchaser", self.purchaser.clone()),
        ])
    }
    /*
        Adds generated module events and messages to the response object
    */
    pub fn on_transfer(
        self,
        deps: &DepsMut,
        info: &MessageInfo,
        env: &Env,
        owner: String,
        res_in: Response,
    ) -> StdResult<Response> {
        let mut res = res_in.clone();
        let modules = read_modules(deps.storage)?;
        let payment_message = self.generate_payment(owner.clone());
        let payments = Arc::new(Mutex::new(vec![payment_message]));
        let mod_resp = modules.hook(|module| {
            module.on_agreed_transfer(
                deps,
                info.clone(),
                env.clone(),
                &mut payments.lock().unwrap(),
                owner.clone(),
                self.purchaser.clone(),
                self.amount.clone(),
            )
        })?;

        for payment in payments.lock().unwrap().to_vec() {
            res = res.add_message(payment);
        }

        for event in &mod_resp.events {
            res = res.add_event(event.clone());
        }
        res = res.add_event(self.generate_event());

        let recpt_opt = get_receipt_module(deps.storage)?;
        match recpt_opt {
            Some(recpt_mod) => {
                let recpt_msg =
                    recpt_mod.generate_receipt_message(deps.storage, res.events.clone())?;
                res = res.add_message(recpt_msg);
            }
            None => {}
        }

        Ok(res)
    }
}

#[derive(Serialize, Deserialize, Clone, Debug, PartialEq, JsonSchema)]
#[serde(rename_all = "snake_case")]
pub struct InstantiateMsg {
    /// Name of the NFT contract
    pub name: String,
    /// Symbol of the NFT contract
    pub symbol: String,

    /// The minter is the only one who can create new NFTs.
    /// This is designed for a base NFT that is controlled by an external program
    /// or contract. You will likely replace this with custom logic in custom NFTs
    pub minter: String,

    //The attached Andromeda modules
    pub modules: Vec<ModuleDefinition>,
}

#[derive(Serialize, Deserialize, Clone, Debug, PartialEq, JsonSchema)]
pub struct MintMsg {
    pub token_id: String,
    pub owner: String,
    pub name: String,
    pub token_uri: Option<String>,
    pub description: Option<String>,
    pub metadata: Option<TokenMetadata>,
    pub pricing: Option<Coin>,
}

#[derive(Serialize, Deserialize, Clone, Debug, PartialEq, JsonSchema)]
#[serde(rename_all = "snake_case")]
pub enum ExecuteMsg {
    Mint(MintMsg),
    TransferNft {
        recipient: String,
        token_id: String,
    },
    SendNft {
        contract: String,
        token_id: String,
        msg: Binary,
    },
    /// Allows operator to transfer / send the token from the owner's account.
    /// If expiration is set, then this allowance has a time/height limit
    Approve {
        spender: String,
        token_id: String,
        expires: Option<Expiration>,
    },
    /// Remove previously granted Approval
    Revoke {
        spender: String,
        token_id: String,
    },
    ApproveAll {
        operator: String,
        expires: Option<Expiration>,
    },
    /// Remove previously granted ApproveAll permission
    RevokeAll {
        operator: String,
    },
    Burn {
        token_id: String,
    },
    Archive {
        token_id: String,
    },
    TransferAgreement {
        token_id: String,
        denom: String,
        amount: Uint128,
        purchaser: String,
    },
    UpdatePricing {
        token_id: String,
        price: Option<Coin>,
    },
    UpdateOwner {
        address: String,
    },
}

#[derive(Serialize, Deserialize, Clone, Debug, PartialEq, JsonSchema)]
#[serde(rename_all = "snake_case")]
pub enum QueryMsg {
    OwnerOf {
        token_id: String,
    },
    ApprovedForAll {
        owner: String,
        include_expired: Option<bool>,
        start_after: Option<String>,
        limit: Option<u32>,
    },
    NumTokens {},
    NftInfo {
        token_id: String,
    },
    AllNftInfo {
        token_id: String,
    },
    Tokens {
        owner: String,
        start_after: Option<String>,
        limit: Option<u32>,
    },
    AllTokens {
        start_after: Option<String>,
        limit: Option<u32>,
    },
    ModuleInfo {},
    ContractInfo {},
    ContractOwner {},
}
#[derive(Serialize, Deserialize, Clone, Debug, PartialEq, JsonSchema)]
pub struct ArchivedResponse {
    pub archived: bool,
}

#[derive(Serialize, Deserialize, Clone, Debug, PartialEq, JsonSchema)]
pub struct ModulesResponse {
    pub modules: Vec<ModuleDefinition>,
}

#[derive(Serialize, Deserialize, Clone, Debug, PartialEq, JsonSchema)]
pub struct NftInfoResponseExtension {
    pub metadata: Option<TokenMetadata>,
    pub archived: bool,
    pub pricing: Option<Coin>,
    pub transfer_agreement: Option<TransferAgreement>,
}

#[derive(Serialize, Deserialize, Clone, Debug, PartialEq, JsonSchema)]
pub struct ModuleInfoResponse {
    pub modules: Vec<ModuleDefinition>,
    pub contracts: Vec<ModuleContract>,
}

#[derive(Serialize, Deserialize, Clone, Debug, PartialEq, JsonSchema)]
pub struct ModuleContract {
    pub module: String,
    pub contract: Option<String>,
}

#[derive(Serialize, Deserialize, Clone, Debug, PartialEq, JsonSchema)]
pub struct TokensResponse {
    pub tokens: Vec<String>,
}

#[derive(Serialize, Deserialize, Clone, Debug, PartialEq, JsonSchema)]
pub struct MigrateMsg {}
=======
use crate::modules::{
    common::calculate_fee, read_modules, receipt::get_receipt_module, ModuleDefinition, Rate,
};
use crate::require;
use cosmwasm_std::{
    attr, Addr, BankMsg, Binary, BlockInfo, Coin, DepsMut, Env, Event, MessageInfo, Response,
    StdError, StdResult, Uint128,
};
use cw721::Expiration;
use schemars::JsonSchema;
use serde::{Deserialize, Serialize};

// Duplicate Approval struct from CW721-base contract: https://github.com/CosmWasm/cosmwasm-plus/blob/main/contracts/cw721-base/src/state.rs
#[derive(Serialize, Deserialize, Clone, PartialEq, JsonSchema, Debug)]
pub struct Approval {
    /// Account that can transfer/send the token
    pub spender: Addr,
    /// When the Approval expires (maybe Expiration::never)
    pub expires: Expiration,
}

impl Approval {
    pub fn is_expired(&self, block: &BlockInfo) -> bool {
        self.expires.is_expired(block)
    }
}

#[derive(Serialize, Deserialize, Clone, PartialEq, JsonSchema, Debug)]
#[serde(rename_all = "snake_case")]
/// Enum used to define the type of metadata held by a token
pub enum MetadataType {
    Image,
    Video,
    Audio,
    Domain,
    Json,
    Other,
}

impl ToString for MetadataType {
    fn to_string(&self) -> String {
        match self {
            MetadataType::Image => String::from("Image"),
            MetadataType::Video => String::from("Video"),
            MetadataType::Audio => String::from("Audio"),
            MetadataType::Domain => String::from("Domain"),
            MetadataType::Json => String::from("Json"),
            MetadataType::Other => String::from("Other"),
        }
    }
}
// [TOK-02] Add approval function should have been here but maybe was removed or altered in alter commits.
#[derive(Serialize, Deserialize, Clone, PartialEq, JsonSchema, Debug)]
pub struct MetadataAttribute {
    /// The key for the attribute
    pub key: String,
    /// The value for the attribute
    pub value: String,
    /// The string used to display the attribute, if none is provided the `key` field can be used
    pub display_label: Option<String>,
}

#[derive(Serialize, Deserialize, Clone, PartialEq, JsonSchema, Debug)]
pub struct TokenMetadata {
    /// The metadata type
    pub data_type: MetadataType,
    /// A URL to the token's source
    pub external_url: Option<String>,
    /// A URL to any off-chain data relating to the token, the response from this URL should match the defined `data_type` of the token
    pub data_url: Option<String>,
    /// On chain attributes related to the token (basic key/value)
    pub attributes: Option<Vec<MetadataAttribute>>,
}

#[derive(Serialize, Deserialize, Clone, PartialEq, JsonSchema, Debug)]
pub struct Token {
    /// The ID of the token (unique)
    pub token_id: String,
    /// The owner of the token
    pub owner: String,
    /// The name of the token
    pub name: String,
    /// The original publisher of the token (immutable)
    pub publisher: String,
    /// An optional description of the token
    pub description: Option<String>,
    /// Any assigned approvals for the token
    pub approvals: Vec<Approval>,
    /// The transfer agreement of the token (if it exists)
    pub transfer_agreement: Option<TransferAgreement>,
    /// The metadata of the token (if it exists)
    pub metadata: Option<TokenMetadata>,
    /// Whether the token is archived or not
    pub archived: bool,
    /// An image URI for the token
    pub image: Option<String>,
    /// The current price listing for the token
    pub pricing: Option<Coin>,
}

impl Token {
    /// Removes address approval for the token for a given address
    pub fn filter_approval(&mut self, spender: &Addr) {
        self.approvals = self
            .approvals
            .clone()
            .into_iter()
            .filter(|a| !a.spender.eq(spender))
            .collect();
    }
}

#[derive(Serialize, Deserialize, Clone, Debug, PartialEq, JsonSchema)]
/// A struct used to represent an agreed transfer of a token. The `purchaser` may use the `Transfer` message for this token as long as funds are provided equalling the `amount` defined in the agreement.
pub struct TransferAgreement {
    /// The amount required for the purchaser to transfer ownership of the token
    pub amount: Coin,
    /// The address of the purchaser
    pub purchaser: String,
}

impl TransferAgreement {
    /// Generates a `BankMsg` for the amount defined in the transfer agreement to the provided address
    pub fn generate_payment(&self, to_address: String) -> BankMsg {
        BankMsg::Send {
            to_address,
            amount: vec![self.amount.clone()],
        }
    }
    /// Generates a `BankMsg` for a given `Rate` to a given address
    pub fn generate_fee_payment(&self, to_address: String, rate: Rate) -> BankMsg {
        BankMsg::Send {
            to_address,
            amount: vec![calculate_fee(rate, self.amount.clone())],
        }
    }
    /// Generates an event related to the agreed transfer of a token
    pub fn generate_event(self) -> Event {
        Event::new("agreed_transfer").add_attributes(vec![
            attr("amount", self.amount.to_string()),
            attr("purchaser", self.purchaser),
        ])
    }
    /// Generates payment messages for any fees required by the current contracts Modules. Generates a receipt for the agreed transfer if the current contract contains a `Receipt` module.
    pub fn on_transfer(
        self,
        deps: &DepsMut,
        info: &MessageInfo,
        env: &Env,
        owner: String,
        res_in: Response,
    ) -> StdResult<Response> {
        let mut res = res_in;
        let modules = read_modules(deps.storage)?;
        let payment_message = self.generate_payment(owner.clone());
        let mut payments = vec![payment_message];
        let mod_resp = modules.on_agreed_transfer(
            &deps,
            info.clone(),
            env.clone(),
            &mut payments,
            owner,
            self.purchaser.clone(),
            self.amount.clone(),
        )?;

        for payment in payments {
            res = res.add_message(payment);
        }

        for event in &mod_resp.events {
            res = res.add_event(event.clone());
        }
        res = res.add_event(self.generate_event());

        let recpt_opt = get_receipt_module(deps.storage)?;
        match recpt_opt {
            Some(recpt_mod) => {
                let recpt_msg =
                    recpt_mod.generate_receipt_message(deps.storage, res.events.clone())?;
                res = res.add_message(recpt_msg);
            }
            None => {}
        }

        Ok(res)
    }
}

#[derive(Serialize, Deserialize, Clone, Debug, PartialEq, JsonSchema)]
#[serde(rename_all = "snake_case")]
pub struct InstantiateMsg {
    /// Name of the NFT contract
    pub name: String,
    /// Symbol of the NFT contract
    pub symbol: String,

    /// The minter is the only one who can create new NFTs.
    /// This is designed for a base NFT that is controlled by an external program
    /// or contract. You will likely replace this with custom logic in custom NFTs
    pub minter: String,

    //The attached Andromeda modules
    pub modules: Vec<ModuleDefinition>,
}
impl InstantiateMsg {
    pub fn validate(&self) -> StdResult<bool> {
        // [TOK-01] Add illegal names symbols as much as you want
        let illegal_names = vec![
            "Bitcoin".to_string(),
            "Ethereum".to_string(),
            "Admin".to_string(),
            "Root".to_string(),
            "Tether".to_string(),
            "Dogecoin".to_string(),
            "Elon".to_string(),
            "Shiba Inu".to_string(),
        ];
        // Maybe changing to vectors is a better idea since
        let illegal_symbols = vec![
            "BTC".to_string(),
            "ETH".to_string(),
            "DOGE".to_string(),
            "USDT".to_string(),
        ];
        // Could also later on add a list of blacklist addresses that are not allowed to mint.
        let blacklist = vec!["blacklisted".to_string()];
        require(
            !illegal_names.contains(&self.name),
            StdError::generic_err("Name is illegal to be initialized."),
        )?;
        require(
            !illegal_symbols.contains(&self.symbol),
            StdError::generic_err("Symbol is illegal to be used."),
        )?;

        require(
            !blacklist.contains(&self.minter),
            StdError::generic_err("Minter is on blacklist. Not allowed to mint."),
        )?;

        Ok(true)
    }
}
#[derive(Serialize, Deserialize, Clone, Debug, PartialEq, JsonSchema)]
pub struct MintMsg {
    /// The ID of the token
    pub token_id: String,
    /// The owner of the token
    pub owner: String,
    /// The name of the token
    pub name: String,
    /// The image URI of the token
    pub image: Option<String>,
    /// An optional description of the token
    pub description: Option<String>,
    /// Any metadata related to the token
    pub metadata: Option<TokenMetadata>,
    /// The listing price of the token
    pub pricing: Option<Coin>,
}

#[derive(Serialize, Deserialize, Clone, Debug, PartialEq, JsonSchema)]
#[serde(rename_all = "snake_case")]
pub enum ExecuteMsg {
    /// Mints a token
    Mint(MintMsg),
    /// Transfers ownership of a token
    TransferNft { recipient: String, token_id: String },
    /// Sends a token to another contract
    SendNft {
        contract: String,
        token_id: String,
        msg: Binary,
    },
    /// Allows operator to transfer / send the token from the owner's account.
    /// If expiration is set, then this allowance has a time/height limit
    Approve {
        spender: String,
        token_id: String,
        expires: Option<Expiration>,
    },
    /// Remove previously granted Approval
    Revoke { spender: String, token_id: String },
    /// Approves an address for all tokens owned by the sender
    ApproveAll {
        operator: String,
        expires: Option<Expiration>,
    },
    /// Remove previously granted ApproveAll permission
    RevokeAll { operator: String },
    /// Burns a token, removing all data related to it. The ID of the token is still reserved.
    Burn { token_id: String },
    /// Archives a token, causing it to be immutable but readable
    Archive { token_id: String },
    /// Assigns a `TransferAgreement` for a token
    TransferAgreement {
        token_id: String,
        denom: String,
        amount: Uint128,
        purchaser: String,
    },
    /// Updates the pricing of a token
    UpdatePricing {
        token_id: String,
        price: Option<Coin>,
    },
    /// Update ownership of the contract. Only executable by the current contract owner.
    UpdateOwner {
        /// The address of the new contract owner.
        address: String,
    },
}

#[derive(Serialize, Deserialize, Clone, Debug, PartialEq, JsonSchema)]
#[serde(rename_all = "snake_case")]
pub enum QueryMsg {
    /// Owner of the given token by ID
    OwnerOf { token_id: String },
    /// Approvals for a given address (paginated)
    ApprovedForAll {
        owner: String,
        include_expired: Option<bool>,
        start_after: Option<String>,
        limit: Option<u32>,
    },
    /// Amount of tokens minted by the contract
    NumTokens {},
    /// The data of a token
    NftInfo { token_id: String },
    /// The data of a token and any approvals assigned to it
    AllNftInfo { token_id: String },
    /// Info of any modules assigned to the contract
    ModuleInfo {},
    /// The current config of the contract
    ContractInfo {},
    /// The current owner of the contract
    ContractOwner {},
}
#[derive(Serialize, Deserialize, Clone, Debug, PartialEq, JsonSchema)]
pub struct ArchivedResponse {
    pub archived: bool,
}

#[derive(Serialize, Deserialize, Clone, Debug, PartialEq, JsonSchema)]
pub struct ModulesResponse {
    pub modules: Vec<ModuleDefinition>,
}

#[derive(Serialize, Deserialize, Clone, Debug, PartialEq, JsonSchema)]
pub struct NftInfoResponseExtension {
    pub metadata: Option<TokenMetadata>,
    pub archived: bool,
    pub pricing: Option<Coin>,
    pub transfer_agreement: Option<TransferAgreement>,
}

#[derive(Serialize, Deserialize, Clone, Debug, PartialEq, JsonSchema)]
pub struct ModuleInfoResponse {
    pub modules: Vec<ModuleDefinition>,
    pub contracts: Vec<ModuleContract>,
}

#[derive(Serialize, Deserialize, Clone, Debug, PartialEq, JsonSchema)]
/// A struct used to defined a module and its current contract address (if it exists)
pub struct ModuleContract {
    /// The module name
    pub module: String,
    /// The contract address (if it exists)
    pub contract: Option<String>,
}

#[derive(Serialize, Deserialize, Clone, Debug, PartialEq, JsonSchema)]
pub struct MigrateMsg {}
>>>>>>> 42ef72f9
<|MERGE_RESOLUTION|>--- conflicted
+++ resolved
@@ -1,337 +1,5 @@
-<<<<<<< HEAD
-use crate::modules::{
-    common::calculate_fee, read_modules, receipt::get_receipt_module, ModuleDefinition, Rate,
-};
-use cosmwasm_std::{
-    attr, coin, Addr, BankMsg, Binary, BlockInfo, Coin, DepsMut, Env, Event, MessageInfo, Response,
-    StdResult, Uint128,
-};
-use cw721::Expiration;
-use schemars::JsonSchema;
-use serde::{Deserialize, Serialize};
 use std::sync::{Arc, Mutex};
 
-//Duplicate Approval struct from CW721-base contract: https://github.com/CosmWasm/cosmwasm-plus/blob/main/contracts/cw721-base/src/state.rs
-#[derive(Serialize, Deserialize, Clone, PartialEq, JsonSchema, Debug)]
-pub struct Approval {
-    /// Account that can transfer/send the token
-    pub spender: Addr,
-    /// When the Approval expires (maybe Expiration::never)
-    pub expires: Expiration,
-}
-
-impl Approval {
-    pub fn is_expired(&self, block: &BlockInfo) -> bool {
-        self.expires.is_expired(block)
-    }
-}
-
-#[derive(Serialize, Deserialize, Clone, PartialEq, JsonSchema, Debug)]
-#[serde(rename_all = "snake_case")]
-pub enum MetadataType {
-    Image,
-    Video,
-    Audio,
-    Domain,
-    Json,
-    Other,
-}
-
-impl ToString for MetadataType {
-    fn to_string(&self) -> String {
-        match self {
-            MetadataType::Image => String::from("Image"),
-            MetadataType::Video => String::from("Video"),
-            MetadataType::Audio => String::from("Audio"),
-            MetadataType::Domain => String::from("Domain"),
-            MetadataType::Json => String::from("Json"),
-            MetadataType::Other => String::from("Other"),
-        }
-    }
-}
-
-#[derive(Serialize, Deserialize, Clone, PartialEq, JsonSchema, Debug)]
-pub struct MetadataAttribute {
-    pub key: String,
-    pub value: String,
-    //The string used to display the attribute, if none is provided the `key` field can be used
-    pub display_label: Option<String>,
-}
-
-#[derive(Serialize, Deserialize, Clone, PartialEq, JsonSchema, Debug)]
-pub struct TokenMetadata {
-    pub data_type: MetadataType,
-    //A URL to the token's source
-    pub external_url: Option<String>,
-    //On chain attributes related to the token (basic key/value)
-    pub attributes: Option<Vec<MetadataAttribute>>,
-}
-
-#[derive(Serialize, Deserialize, Clone, PartialEq, JsonSchema, Debug)]
-pub struct Token {
-    pub token_id: String,
-    pub owner: Addr,
-    pub name: String,
-    pub publisher: Addr,
-    pub description: Option<String>,
-    pub approvals: Vec<Approval>,
-    pub transfer_agreement: Option<TransferAgreement>,
-    pub metadata: Option<TokenMetadata>,
-    pub archived: bool,
-    pub token_uri: Option<String>,
-    //The current price listing for the token
-    pub pricing: Option<Coin>,
-}
-
-impl Token {
-    pub fn filter_approval(&mut self, spender: &Addr) {
-        self.approvals = self
-            .approvals
-            .clone()
-            .into_iter()
-            .filter(|a| !a.spender.eq(spender))
-            .collect();
-    }
-}
-
-#[derive(Serialize, Deserialize, Clone, Debug, PartialEq, JsonSchema)]
-pub struct TransferAgreement {
-    pub amount: Coin,
-    pub purchaser: String,
-}
-
-impl TransferAgreement {
-    pub fn generate_payment(&self, to_address: String) -> BankMsg {
-        BankMsg::Send {
-            to_address,
-            amount: vec![self.amount.clone()],
-        }
-    }
-    pub fn calculate_fee(&self, fee: Rate) -> Coin {
-        let amount = self.amount.amount;
-        let fee_amount = match fee {
-            Rate::Flat(flat_rate) => {
-                amount.multiply_ratio(flat_rate.amount, flat_rate.denom.parse::<u128>().unwrap())
-            }
-            Rate::Percent(fee) => amount.multiply_ratio(fee, 100 as u128),
-        };
-
-        coin(fee_amount.u128(), self.amount.denom.clone())
-    }
-    pub fn generate_fee_payment(&self, to_address: String, rate: Rate) -> BankMsg {
-        BankMsg::Send {
-            to_address,
-            amount: vec![calculate_fee(rate, self.amount.clone())],
-        }
-    }
-    pub fn generate_event(self) -> Event {
-        Event::new("agreed_transfer").add_attributes(vec![
-            attr("amount", self.amount.to_string()),
-            attr("purchaser", self.purchaser.clone()),
-        ])
-    }
-    /*
-        Adds generated module events and messages to the response object
-    */
-    pub fn on_transfer(
-        self,
-        deps: &DepsMut,
-        info: &MessageInfo,
-        env: &Env,
-        owner: String,
-        res_in: Response,
-    ) -> StdResult<Response> {
-        let mut res = res_in.clone();
-        let modules = read_modules(deps.storage)?;
-        let payment_message = self.generate_payment(owner.clone());
-        let payments = Arc::new(Mutex::new(vec![payment_message]));
-        let mod_resp = modules.hook(|module| {
-            module.on_agreed_transfer(
-                deps,
-                info.clone(),
-                env.clone(),
-                &mut payments.lock().unwrap(),
-                owner.clone(),
-                self.purchaser.clone(),
-                self.amount.clone(),
-            )
-        })?;
-
-        for payment in payments.lock().unwrap().to_vec() {
-            res = res.add_message(payment);
-        }
-
-        for event in &mod_resp.events {
-            res = res.add_event(event.clone());
-        }
-        res = res.add_event(self.generate_event());
-
-        let recpt_opt = get_receipt_module(deps.storage)?;
-        match recpt_opt {
-            Some(recpt_mod) => {
-                let recpt_msg =
-                    recpt_mod.generate_receipt_message(deps.storage, res.events.clone())?;
-                res = res.add_message(recpt_msg);
-            }
-            None => {}
-        }
-
-        Ok(res)
-    }
-}
-
-#[derive(Serialize, Deserialize, Clone, Debug, PartialEq, JsonSchema)]
-#[serde(rename_all = "snake_case")]
-pub struct InstantiateMsg {
-    /// Name of the NFT contract
-    pub name: String,
-    /// Symbol of the NFT contract
-    pub symbol: String,
-
-    /// The minter is the only one who can create new NFTs.
-    /// This is designed for a base NFT that is controlled by an external program
-    /// or contract. You will likely replace this with custom logic in custom NFTs
-    pub minter: String,
-
-    //The attached Andromeda modules
-    pub modules: Vec<ModuleDefinition>,
-}
-
-#[derive(Serialize, Deserialize, Clone, Debug, PartialEq, JsonSchema)]
-pub struct MintMsg {
-    pub token_id: String,
-    pub owner: String,
-    pub name: String,
-    pub token_uri: Option<String>,
-    pub description: Option<String>,
-    pub metadata: Option<TokenMetadata>,
-    pub pricing: Option<Coin>,
-}
-
-#[derive(Serialize, Deserialize, Clone, Debug, PartialEq, JsonSchema)]
-#[serde(rename_all = "snake_case")]
-pub enum ExecuteMsg {
-    Mint(MintMsg),
-    TransferNft {
-        recipient: String,
-        token_id: String,
-    },
-    SendNft {
-        contract: String,
-        token_id: String,
-        msg: Binary,
-    },
-    /// Allows operator to transfer / send the token from the owner's account.
-    /// If expiration is set, then this allowance has a time/height limit
-    Approve {
-        spender: String,
-        token_id: String,
-        expires: Option<Expiration>,
-    },
-    /// Remove previously granted Approval
-    Revoke {
-        spender: String,
-        token_id: String,
-    },
-    ApproveAll {
-        operator: String,
-        expires: Option<Expiration>,
-    },
-    /// Remove previously granted ApproveAll permission
-    RevokeAll {
-        operator: String,
-    },
-    Burn {
-        token_id: String,
-    },
-    Archive {
-        token_id: String,
-    },
-    TransferAgreement {
-        token_id: String,
-        denom: String,
-        amount: Uint128,
-        purchaser: String,
-    },
-    UpdatePricing {
-        token_id: String,
-        price: Option<Coin>,
-    },
-    UpdateOwner {
-        address: String,
-    },
-}
-
-#[derive(Serialize, Deserialize, Clone, Debug, PartialEq, JsonSchema)]
-#[serde(rename_all = "snake_case")]
-pub enum QueryMsg {
-    OwnerOf {
-        token_id: String,
-    },
-    ApprovedForAll {
-        owner: String,
-        include_expired: Option<bool>,
-        start_after: Option<String>,
-        limit: Option<u32>,
-    },
-    NumTokens {},
-    NftInfo {
-        token_id: String,
-    },
-    AllNftInfo {
-        token_id: String,
-    },
-    Tokens {
-        owner: String,
-        start_after: Option<String>,
-        limit: Option<u32>,
-    },
-    AllTokens {
-        start_after: Option<String>,
-        limit: Option<u32>,
-    },
-    ModuleInfo {},
-    ContractInfo {},
-    ContractOwner {},
-}
-#[derive(Serialize, Deserialize, Clone, Debug, PartialEq, JsonSchema)]
-pub struct ArchivedResponse {
-    pub archived: bool,
-}
-
-#[derive(Serialize, Deserialize, Clone, Debug, PartialEq, JsonSchema)]
-pub struct ModulesResponse {
-    pub modules: Vec<ModuleDefinition>,
-}
-
-#[derive(Serialize, Deserialize, Clone, Debug, PartialEq, JsonSchema)]
-pub struct NftInfoResponseExtension {
-    pub metadata: Option<TokenMetadata>,
-    pub archived: bool,
-    pub pricing: Option<Coin>,
-    pub transfer_agreement: Option<TransferAgreement>,
-}
-
-#[derive(Serialize, Deserialize, Clone, Debug, PartialEq, JsonSchema)]
-pub struct ModuleInfoResponse {
-    pub modules: Vec<ModuleDefinition>,
-    pub contracts: Vec<ModuleContract>,
-}
-
-#[derive(Serialize, Deserialize, Clone, Debug, PartialEq, JsonSchema)]
-pub struct ModuleContract {
-    pub module: String,
-    pub contract: Option<String>,
-}
-
-#[derive(Serialize, Deserialize, Clone, Debug, PartialEq, JsonSchema)]
-pub struct TokensResponse {
-    pub tokens: Vec<String>,
-}
-
-#[derive(Serialize, Deserialize, Clone, Debug, PartialEq, JsonSchema)]
-pub struct MigrateMsg {}
-=======
 use crate::modules::{
     common::calculate_fee, read_modules, receipt::get_receipt_module, ModuleDefinition, Rate,
 };
@@ -427,7 +95,7 @@
     /// Whether the token is archived or not
     pub archived: bool,
     /// An image URI for the token
-    pub image: Option<String>,
+    pub token_uri: Option<String>,
     /// The current price listing for the token
     pub pricing: Option<Coin>,
 }
@@ -487,18 +155,19 @@
         let mut res = res_in;
         let modules = read_modules(deps.storage)?;
         let payment_message = self.generate_payment(owner.clone());
-        let mut payments = vec![payment_message];
-        let mod_resp = modules.on_agreed_transfer(
-            &deps,
-            info.clone(),
-            env.clone(),
-            &mut payments,
-            owner,
-            self.purchaser.clone(),
-            self.amount.clone(),
-        )?;
-
-        for payment in payments {
+        let payments = Arc::new(Mutex::new(vec![payment_message]));
+        let mod_resp = modules.hook(|module| {
+            module.on_agreed_transfer(
+                deps,
+                info.clone(),
+                env.clone(),
+                &mut payments.lock().unwrap(),
+                owner.clone(),
+                self.clone(),
+            )
+        })?;
+
+        for payment in payments.lock().unwrap().to_vec() {
             res = res.add_message(payment);
         }
 
@@ -508,13 +177,9 @@
         res = res.add_event(self.generate_event());
 
         let recpt_opt = get_receipt_module(deps.storage)?;
-        match recpt_opt {
-            Some(recpt_mod) => {
-                let recpt_msg =
-                    recpt_mod.generate_receipt_message(deps.storage, res.events.clone())?;
-                res = res.add_message(recpt_msg);
-            }
-            None => {}
+        if let Some(recpt_mod) = recpt_opt {
+            let recpt_msg = recpt_mod.generate_receipt_message(deps.storage, res.events.clone())?;
+            res = res.add_message(recpt_msg);
         }
 
         Ok(res)
@@ -584,8 +249,8 @@
     pub owner: String,
     /// The name of the token
     pub name: String,
-    /// The image URI of the token
-    pub image: Option<String>,
+    /// The related URI of the token
+    pub token_uri: Option<String>,
     /// An optional description of the token
     pub description: Option<String>,
     /// Any metadata related to the token
@@ -664,6 +329,17 @@
     NftInfo { token_id: String },
     /// The data of a token and any approvals assigned to it
     AllNftInfo { token_id: String },
+    /// All tokens minted by the contract owned by a given address (paginated)
+    Tokens {
+        owner: String,
+        start_after: Option<String>,
+        limit: Option<u32>,
+    },
+    /// All tokens minted by the contract (paginated)
+    AllTokens {
+        start_after: Option<String>,
+        limit: Option<u32>,
+    },
     /// Info of any modules assigned to the contract
     ModuleInfo {},
     /// The current config of the contract
@@ -705,5 +381,9 @@
 }
 
 #[derive(Serialize, Deserialize, Clone, Debug, PartialEq, JsonSchema)]
-pub struct MigrateMsg {}
->>>>>>> 42ef72f9
+pub struct TokensResponse {
+    pub tokens: Vec<String>,
+}
+
+#[derive(Serialize, Deserialize, Clone, Debug, PartialEq, JsonSchema)]
+pub struct MigrateMsg {}