[package]
name = "andromeda-modules"
version = "1.0.0"
edition = "2021"
rust-version = "1.75.0"
description = "Utility methods and message definitions for the Andromeda Module Contracts"
license = "MIT"

[features]
backtraces = ["cosmwasm-std/backtraces"]

# See more keys and their definitions at https://doc.rust-lang.org/cargo/reference/manifest.html
[lib]
crate-type = ["cdylib", "rlib"]

[dependencies]
cosmwasm-std = { workspace = true }
cosmwasm-schema = { workspace = true }
serde = { version = "1.0.127", default-features = false, features = ["derive"] }
cw-utils = { workspace = true }
cw721 = { workspace = true }
cw721-base = { workspace = true }

<<<<<<< HEAD
andromeda-std = { workspace = true, features = ["rates"] }
=======
andromeda-std = { workspace = true, features = ["module_hooks"] }
>>>>>>> 11e545db
<|MERGE_RESOLUTION|>--- conflicted
+++ resolved
@@ -21,8 +21,4 @@
 cw721 = { workspace = true }
 cw721-base = { workspace = true }
 
-<<<<<<< HEAD
-andromeda-std = { workspace = true, features = ["rates"] }
-=======
-andromeda-std = { workspace = true, features = ["module_hooks"] }
->>>>>>> 11e545db
+andromeda-std = { workspace = true, features = ["rates"] }