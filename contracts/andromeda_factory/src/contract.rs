--- conflicted
+++ resolved
@@ -24,7 +24,7 @@
     info: MessageInfo,
     _msg: InstantiateMsg,
 ) -> StdResult<Response> {
-    CONTRACT_OWNER.save(deps.storage, &info.sender.clone())?;
+    CONTRACT_OWNER.save(deps.storage, &info.sender)?;
 
     Ok(Response::default()
         .add_attributes(vec![attr("action", "instantiate"), attr("type", "factory")]))
@@ -56,7 +56,7 @@
         } => update_address(deps, env, info, symbol, new_address),
         ExecuteMsg::UpdateOwner { address } => execute_update_owner(deps, info, address),
         ExecuteMsg::UpdateOperator { operators } => execute_update_operators(deps, info, operators),
-        ExecuteMsg::AddUpdateCodeId {
+        ExecuteMsg::UpdateCodeId {
             code_id_key,
             code_id,
         } => add_update_code_id(deps, env, info, code_id_key, code_id),
@@ -89,11 +89,7 @@
             } => ModuleDefinition::Whitelist {
                 address: address.clone(),
                 moderators: moderators.clone(),
-<<<<<<< HEAD
                 code_id: Some(read_code_id(deps.storage, "address_list".to_string()).unwrap()),
-=======
-                code_id: Some(config.address_list_code_id),
->>>>>>> 42ef72f9
             },
             ModuleDefinition::Blacklist {
                 address,
@@ -102,11 +98,7 @@
             } => ModuleDefinition::Blacklist {
                 address: address.clone(),
                 moderators: moderators.clone(),
-<<<<<<< HEAD
                 code_id: Some(read_code_id(deps.storage, "address_list".to_string()).unwrap()),
-=======
-                code_id: Some(config.address_list_code_id),
->>>>>>> 42ef72f9
             },
             ModuleDefinition::Receipt {
                 address,
@@ -115,11 +107,7 @@
             } => ModuleDefinition::Receipt {
                 address: address.clone(),
                 moderators: moderators.clone(),
-<<<<<<< HEAD
                 code_id: Some(read_code_id(deps.storage, "receipt".to_string()).unwrap()),
-=======
-                code_id: Some(config.receipt_code_id),
->>>>>>> 42ef72f9
             },
             _ => m.clone(),
         })
@@ -156,8 +144,8 @@
 
     Ok(Response::new().add_submessage(msg).add_attributes(vec![
         attr("action", "create"),
-        attr("name", name.clone()),
-        attr("symbol", symbol.clone()),
+        attr("name", name),
+        attr("symbol", symbol),
         attr("owner", info.sender.to_string()),
     ]))
 }
@@ -191,32 +179,11 @@
         is_contract_owner(deps.storage, info.sender.to_string())?,
         StdError::generic_err("Can only be used by the contract owner"),
     )?;
-<<<<<<< HEAD
     store_code_id(deps.storage, code_id_key.clone(), code_id)?;
-=======
-    let mut config = read_config(deps.storage)?;
-
-    // [GLOBAL-02] Changing is_some() + .unwrap() to if let Some()
-    if let Some(receipt_code_id) = receipt_code_id {
-        config.receipt_code_id = receipt_code_id;
-    }
-
-    // [GLOBAL-02] Changing is_some() + .unwrap() to if let Some()
-    if let Some(address_list_code_id) = address_list_code_id {
-        config.address_list_code_id = address_list_code_id;
-    }
-
-    // [GLOBAL-02] Changing is_some() + .unwrap() to if let Some()
-    if let Some(token_code_id) = token_code_id {
-        config.token_code_id = token_code_id;
-    }
-
-    store_config(deps.storage, &config)?;
->>>>>>> 42ef72f9
 
     Ok(Response::default().add_attributes(vec![
         attr("action", "add_update_code_id"),
-        attr("code_id_key", code_id_key.clone()),
+        attr("code_id_key", code_id_key),
         attr("code_id", code_id.to_string()),
     ]))
 }
@@ -276,20 +243,20 @@
 
         let init_msg = InstantiateMsg {};
 
-        let res = instantiate(deps.as_mut(), env.clone(), info.clone(), init_msg).unwrap();
+        let res = instantiate(deps.as_mut(), env, info.clone(), init_msg).unwrap();
         assert_eq!(0, res.messages.len());
 
-        let msg = ExecuteMsg::AddUpdateCodeId {
+        let msg = ExecuteMsg::UpdateCodeId {
             code_id_key: "address_list".to_string(),
             code_id: 1u64,
         };
         let _ = execute(deps.as_mut(), mock_env(), info.clone(), msg).unwrap();
-        let msg = ExecuteMsg::AddUpdateCodeId {
+        let msg = ExecuteMsg::UpdateCodeId {
             code_id_key: "receipt".to_string(),
             code_id: 2u64,
         };
         let _ = execute(deps.as_mut(), mock_env(), info.clone(), msg).unwrap();
-        let msg = ExecuteMsg::AddUpdateCodeId {
+        let msg = ExecuteMsg::UpdateCodeId {
             code_id_key: "token".to_string(),
             code_id: 0u64,
         };
@@ -339,7 +306,7 @@
                 attr("owner", info.sender.to_string()),
             ]);
 
-        let res = execute(deps.as_mut(), mock_env(), info.clone(), msg).unwrap();
+        let res = execute(deps.as_mut(), mock_env(), info, msg).unwrap();
         assert_eq!(res, expected_res);
         assert_eq!(1, expected_res.messages.len())
     }
@@ -352,13 +319,9 @@
         let env = mock_env();
         let info = mock_info(creator.as_str(), &[]);
 
-<<<<<<< HEAD
         CONTRACT_OWNER
-            .save(deps.as_mut().storage, &Addr::unchecked(owner.clone()))
+            .save(deps.as_mut().storage, &Addr::unchecked(owner))
             .unwrap();
-=======
-        CONTRACT_OWNER.save(deps.as_mut().storage, &owner).unwrap();
->>>>>>> 42ef72f9
         SYM_ADDRESS
             .save(
                 deps.as_mut().storage,
@@ -402,55 +365,25 @@
         let owner = String::from("owner");
         let mut deps = mock_dependencies_custom(&[]);
         let env = mock_env();
-        let info = mock_info(owner.clone().as_str(), &[]);
-
-<<<<<<< HEAD
+        let info = mock_info(owner.as_str(), &[]);
+
         CONTRACT_OWNER
-            .save(deps.as_mut().storage, &Addr::unchecked(owner.clone()))
+            .save(deps.as_mut().storage, &Addr::unchecked(owner))
             .unwrap();
-=======
-        CONTRACT_OWNER.save(deps.as_mut().storage, &owner).unwrap();
->>>>>>> 42ef72f9
-
-        let msg = ExecuteMsg::AddUpdateCodeId {
+
+        let msg = ExecuteMsg::UpdateCodeId {
             code_id_key: "address_list".to_string(),
             code_id: 1u64,
         };
 
-<<<<<<< HEAD
-        let resp = execute(deps.as_mut(), env.clone(), info.clone(), msg.clone()).unwrap();
+        let resp = execute(deps.as_mut(), env, info, msg).unwrap();
 
         let expected = Response::new().add_attributes(vec![
             attr("action", "add_update_code_id"),
             attr("code_id_key", "address_list"),
             attr("code_id", "1"),
-=======
-        let resp = execute(deps.as_mut(), env.clone(), info.clone(), invalid_msg).unwrap_err();
-        let expected = StdError::generic_err("Must provide one of the following: \"receipt_code_id\", \"token_code_id\", \"address_list_code_id\"");
+        ]);
 
         assert_eq!(resp, expected);
-
-        let new_receipt_code_id = 4;
-        let msg = ExecuteMsg::UpdateCodeId {
-            receipt_code_id: Some(new_receipt_code_id),
-            token_code_id: None,
-            address_list_code_id: None,
-        };
-
-        let resp = execute(deps.as_mut(), env.clone(), unauth_info, msg.clone()).unwrap_err();
-        let expected = StdError::generic_err("Can only be used by the contract owner");
-
-        assert_eq!(resp, expected);
-
-        let resp = execute(deps.as_mut(), env, info, msg).unwrap();
-        let expected = Response::default().add_attributes(vec![
-            attr("action", "update_code_id"),
-            attr("receipt_code_id", new_receipt_code_id.to_string()),
-            attr("token_code_id", TOKEN_CODE_ID.to_string()),
-            attr("address_list_code_id", ADDRESS_LIST_CODE_ID.to_string()),
->>>>>>> 42ef72f9
-        ]);
-
-        assert_eq!(resp, expected);
     }
 }