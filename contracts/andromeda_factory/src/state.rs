--- conflicted
+++ resolved
@@ -8,10 +8,6 @@
 
 pub const CONFIG: Item<Config> = Item::new("config");
 pub const SYM_ADDRESS: Map<String, String> = Map::new("address");
-<<<<<<< HEAD
-pub const SYM_CREATOR: Map<String, String> = Map::new("creator");
-=======
->>>>>>> bfe0d099
 
 #[derive(Serialize, Deserialize, Clone, Debug, PartialEq, JsonSchema)]
 pub struct Config {
@@ -37,17 +33,6 @@
     SYM_ADDRESS.load(storage, symbol)
 }
 
-<<<<<<< HEAD
-pub fn store_creator(storage: &mut dyn Storage, symbol: String, creator: &String) -> StdResult<()> {
-    SYM_CREATOR.save(storage, symbol, creator)
-}
-
-pub fn read_creator(storage: &dyn Storage, symbol: String) -> StdResult<String> {
-    SYM_CREATOR.load(storage, symbol)
-}
-
-=======
->>>>>>> bfe0d099
 pub fn is_address_defined(storage: &dyn Storage, symbol: String) -> StdResult<bool> {
     match read_address(storage, symbol) {
         Ok(_addr) => Ok(true),
@@ -55,13 +40,6 @@
     }
 }
 
-<<<<<<< HEAD
-pub fn is_creator(storage: &dyn Storage, symbol: String, address: String) -> StdResult<bool> {
-    match read_creator(storage, symbol) {
-        Ok(creator) => Ok(address == creator),
-        Err(_e) => Ok(false),
-    }
-=======
 pub fn is_creator(deps: &DepsMut, symbol: String, address: String) -> StdResult<bool> {
     let contract_address = read_address(deps.storage, symbol)?;
     let owner = query_ado_owner(deps.querier, contract_address)?;
@@ -76,5 +54,4 @@
     }))?;
 
     Ok(res.owner)
->>>>>>> bfe0d099
 }