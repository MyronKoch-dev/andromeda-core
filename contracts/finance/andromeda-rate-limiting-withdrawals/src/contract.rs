use crate::state::{ACCOUNTS, ALLOWED_COIN};
use andromeda_finance::rate_limiting_withdrawals::{
    AccountDetails, CoinAllowance, ExecuteMsg, InstantiateMsg, MinimumFrequency, QueryMsg,
};
use andromeda_std::ado_base::hooks::AndromedaHook;
use andromeda_std::ado_base::ownership::OwnershipMessage;
use andromeda_std::ado_base::{InstantiateMsg as BaseInstantiateMsg, MigrateMsg};
use andromeda_std::ado_contract::ADOContract;
<<<<<<< HEAD
use andromeda_std::common::call_action::call_action;
use andromeda_std::common::context::ExecuteContext;
use andromeda_std::{
    ado_base::InstantiateMsg as BaseInstantiateMsg,
    common::encode_binary,
    error::{from_semver, ContractError},
};
=======
use andromeda_std::common::actions::call_action;
use andromeda_std::common::context::ExecuteContext;
use andromeda_std::common::Milliseconds;
use andromeda_std::{common::encode_binary, error::ContractError};
>>>>>>> 11e545db

use cosmwasm_std::{
    ensure, entry_point, BankMsg, Binary, Coin, CosmosMsg, Deps, DepsMut, Env, MessageInfo,
    Response, Uint128,
};

use cw_utils::{nonpayable, one_coin};

// version info for migration info
const CONTRACT_NAME: &str = "crates.io:andromeda-rate-limiting-withdrawals";
const CONTRACT_VERSION: &str = env!("CARGO_PKG_VERSION");

#[cfg_attr(not(feature = "library"), entry_point)]
pub fn instantiate(
    deps: DepsMut,
    env: Env,
    info: MessageInfo,
    msg: InstantiateMsg,
) -> Result<Response, ContractError> {
    match msg.minimal_withdrawal_frequency {
        MinimumFrequency::Time { time } => ALLOWED_COIN.save(
            deps.storage,
            &CoinAllowance {
                coin: msg.allowed_coin.coin,
                limit: msg.allowed_coin.limit,
                minimal_withdrawal_frequency: time,
            },
        )?,
        //NOTE temporary until a replacement for primitive is implemented
        // _ => ALLOWED_COIN.save(
        //     deps.storage,
        //     &CoinAllowance {
        //         coin: msg.allowed_coin.coin,
        //         limit: msg.allowed_coin.limit,
        //         minimal_withdrawal_frequency: Milliseconds::zero(),
        //     },
        // )?,
        // MinimumFrequency::AddressAndKey { address_and_key } => ALLOWED_COIN.save(
        //     deps.storage,
        //     &CoinAllowance {
        //         coin: msg.allowed_coin.clone().coin,
        //         limit: msg.allowed_coin.limit,
        //         minimal_withdrawal_frequency: query_primitive::<GetValueResponse>(
        //             deps.querier,
        //             address_and_key.contract_address,
        //             address_and_key.key,
        //         )?
        //         .value
        //         .try_get_uint128()?,
        //     },
        // )?,
    }

    let inst_resp = ADOContract::default().instantiate(
        deps.storage,
        env,
        deps.api,
<<<<<<< HEAD
        info,
=======
        &deps.querier,
        info.clone(),
>>>>>>> 11e545db
        BaseInstantiateMsg {
            ado_type: CONTRACT_NAME.to_string(),
            ado_version: CONTRACT_VERSION.to_string(),
            kernel_address: msg.kernel_address,
            owner: msg.owner,
        },
    )?;

    Ok(inst_resp)
}

#[cfg_attr(not(feature = "library"), entry_point)]
pub fn execute(
    deps: DepsMut,
    env: Env,
    info: MessageInfo,
    msg: ExecuteMsg,
) -> Result<Response, ContractError> {
<<<<<<< HEAD
    let ctx = ExecuteContext::new(deps, info, env);

=======
    let contract = ADOContract::default();

    let ctx = ExecuteContext::new(deps, info, env);

    if !matches!(msg, ExecuteMsg::UpdateAppContract { .. })
        && !matches!(
            msg,
            ExecuteMsg::Ownership(OwnershipMessage::UpdateOwner { .. })
        )
    {
        contract.module_hook::<Response>(
            &ctx.deps.as_ref(),
            AndromedaHook::OnExecute {
                sender: ctx.info.sender.to_string(),
                payload: encode_binary(&msg)?,
            },
        )?;
    }
>>>>>>> 11e545db
    match msg {
        ExecuteMsg::AMPReceive(pkt) => {
            ADOContract::default().execute_amp_receive(ctx, pkt, handle_execute)
        }
        _ => handle_execute(ctx, msg),
    }
}

pub fn handle_execute(mut ctx: ExecuteContext, msg: ExecuteMsg) -> Result<Response, ContractError> {
<<<<<<< HEAD
    call_action(
=======
    let action_response = call_action(
>>>>>>> 11e545db
        &mut ctx.deps,
        &ctx.info,
        &ctx.env,
        &ctx.amp_ctx,
        msg.as_ref(),
    )?;
<<<<<<< HEAD
    match msg {
=======

    let res = match msg {
>>>>>>> 11e545db
        ExecuteMsg::Deposits { recipient } => execute_deposit(ctx, recipient),
        ExecuteMsg::WithdrawFunds { amount } => execute_withdraw(ctx, amount),
        _ => ADOContract::default().execute(ctx, msg),
    }?;
    Ok(res
        .add_submessages(action_response.messages)
        .add_attributes(action_response.attributes)
        .add_events(action_response.events))
}

fn execute_deposit(
    ctx: ExecuteContext,
    recipient: Option<String>,
) -> Result<Response, ContractError> {
    let ExecuteContext { deps, info, .. } = ctx;
    // The contract only supports one type of coin
    one_coin(&info)?;

    // Coin has to be in the allowed list
    let coin = ALLOWED_COIN.load(deps.storage)?;
    ensure!(
        coin.coin == info.funds[0].denom,
        ContractError::InvalidFunds {
            msg: "Coin must be part of the allowed list".to_string(),
        }
    );

    let user = recipient.unwrap_or_else(|| info.sender.to_string());

    // Load list of accounts
    let account = ACCOUNTS.may_load(deps.storage, user.clone())?;

    // Check if recipient already has an account
    if let Some(account) = account {
        // If the user does have an account in that coin

        // Calculate new amount of coins
        let new_amount = account.balance.checked_add(info.funds[0].amount)?;

        // add new balance with updated coin
        let new_details = AccountDetails {
            balance: new_amount,
            latest_withdrawal: account.latest_withdrawal,
        };

        // save changes
        ACCOUNTS.save(deps.storage, info.sender.to_string(), &new_details)?;

        // If user doesn't have an account at all
    } else {
        let new_account_details = AccountDetails {
            balance: info.funds[0].amount,
            latest_withdrawal: None,
        };
        // save changes
        ACCOUNTS.save(deps.storage, user, &new_account_details)?;
    }

    let res = Response::new()
        .add_attribute("action", "funded account")
        .add_attribute("account", info.sender.to_string());
    Ok(res)
}

fn execute_withdraw(ctx: ExecuteContext, amount: Uint128) -> Result<Response, ContractError> {
    let ExecuteContext {
        deps, info, env, ..
    } = ctx;

    nonpayable(&info)?;
    // check if sender has an account
    let account = ACCOUNTS.may_load(deps.storage, info.sender.to_string())?;
    if let Some(account) = account {
        // Calculate time since last withdrawal
        if let Some(latest_withdrawal) = account.latest_withdrawal {
            let minimum_withdrawal_frequency = ALLOWED_COIN
                .load(deps.storage)?
                .minimal_withdrawal_frequency;
            let current_time = Milliseconds::from_seconds(env.block.time.seconds());
            let seconds_since_withdrawal = current_time.minus_seconds(latest_withdrawal.seconds());

            // make sure enough time has elapsed since the latest withdrawal
            ensure!(
                seconds_since_withdrawal >= minimum_withdrawal_frequency,
                ContractError::FundsAreLocked {}
            );

            // make sure the funds requested don't exceed the user's balance
            ensure!(
                account.balance >= amount,
                ContractError::InsufficientFunds {}
            );

            // make sure the funds don't exceed the withdrawal limit
            let limit = ALLOWED_COIN.load(deps.storage)?;
            ensure!(
                limit.limit >= amount,
                ContractError::WithdrawalLimitExceeded {}
            );

            // Update amount
            let new_amount = account.balance - amount;

            // Update account details
            let new_details = AccountDetails {
                balance: new_amount,
                latest_withdrawal: Some(env.block.time),
            };

            // Save changes
            ACCOUNTS.save(deps.storage, info.sender.to_string(), &new_details)?;
        } else {
            // make sure the funds requested don't exceed the user's balance
            ensure!(
                account.balance >= amount,
                ContractError::InsufficientFunds {}
            );

            // make sure the funds don't exceed the withdrawal limit
            let limit = ALLOWED_COIN.load(deps.storage)?;
            ensure!(
                limit.limit >= amount,
                ContractError::WithdrawalLimitExceeded {}
            );

            // Update amount
            let new_amount = account.balance - amount;

            // Update account details
            let new_details = AccountDetails {
                balance: new_amount,
                latest_withdrawal: Some(env.block.time),
            };

            // Save changes
            ACCOUNTS.save(deps.storage, info.sender.to_string(), &new_details)?;
        }

        let coin = Coin {
            denom: ALLOWED_COIN.load(deps.storage)?.coin,
            amount,
        };

        // Transfer funds
        let res = Response::new()
            .add_message(CosmosMsg::Bank(BankMsg::Send {
                to_address: info.sender.to_string(),
                amount: vec![coin.clone()],
            }))
            .add_attribute("action", "withdrew funds")
            .add_attribute("coin", coin.to_string());
        Ok(res)
    } else {
        Err(ContractError::AccountNotFound {})
    }
}

#[cfg_attr(not(feature = "library"), entry_point)]
pub fn migrate(deps: DepsMut, _env: Env, _msg: MigrateMsg) -> Result<Response, ContractError> {
    ADOContract::default().migrate(deps, CONTRACT_NAME, CONTRACT_VERSION)
}

#[entry_point]
pub fn query(deps: Deps, env: Env, msg: QueryMsg) -> Result<Binary, ContractError> {
    match msg {
        QueryMsg::CoinAllowanceDetails {} => encode_binary(&query_coin_allowance_details(deps)?),
        QueryMsg::AccountDetails { account } => {
            encode_binary(&query_account_details(deps, account)?)
        }
        _ => ADOContract::default().query(deps, env, msg),
    }
}

fn query_account_details(deps: Deps, account: String) -> Result<AccountDetails, ContractError> {
    let user = ACCOUNTS.may_load(deps.storage, account)?;
    if let Some(details) = user {
        Ok(details)
    } else {
        Err(ContractError::AccountNotFound {})
    }
}

fn query_coin_allowance_details(deps: Deps) -> Result<CoinAllowance, ContractError> {
    let details = ALLOWED_COIN.load(deps.storage)?;
    Ok(details)
}<|MERGE_RESOLUTION|>--- conflicted
+++ resolved
@@ -2,24 +2,13 @@
 use andromeda_finance::rate_limiting_withdrawals::{
     AccountDetails, CoinAllowance, ExecuteMsg, InstantiateMsg, MinimumFrequency, QueryMsg,
 };
-use andromeda_std::ado_base::hooks::AndromedaHook;
 use andromeda_std::ado_base::ownership::OwnershipMessage;
 use andromeda_std::ado_base::{InstantiateMsg as BaseInstantiateMsg, MigrateMsg};
 use andromeda_std::ado_contract::ADOContract;
-<<<<<<< HEAD
-use andromeda_std::common::call_action::call_action;
-use andromeda_std::common::context::ExecuteContext;
-use andromeda_std::{
-    ado_base::InstantiateMsg as BaseInstantiateMsg,
-    common::encode_binary,
-    error::{from_semver, ContractError},
-};
-=======
 use andromeda_std::common::actions::call_action;
 use andromeda_std::common::context::ExecuteContext;
 use andromeda_std::common::Milliseconds;
 use andromeda_std::{common::encode_binary, error::ContractError};
->>>>>>> 11e545db
 
 use cosmwasm_std::{
     ensure, entry_point, BankMsg, Binary, Coin, CosmosMsg, Deps, DepsMut, Env, MessageInfo,
@@ -77,12 +66,8 @@
         deps.storage,
         env,
         deps.api,
-<<<<<<< HEAD
-        info,
-=======
         &deps.querier,
         info.clone(),
->>>>>>> 11e545db
         BaseInstantiateMsg {
             ado_type: CONTRACT_NAME.to_string(),
             ado_version: CONTRACT_VERSION.to_string(),
@@ -101,29 +86,8 @@
     info: MessageInfo,
     msg: ExecuteMsg,
 ) -> Result<Response, ContractError> {
-<<<<<<< HEAD
     let ctx = ExecuteContext::new(deps, info, env);
 
-=======
-    let contract = ADOContract::default();
-
-    let ctx = ExecuteContext::new(deps, info, env);
-
-    if !matches!(msg, ExecuteMsg::UpdateAppContract { .. })
-        && !matches!(
-            msg,
-            ExecuteMsg::Ownership(OwnershipMessage::UpdateOwner { .. })
-        )
-    {
-        contract.module_hook::<Response>(
-            &ctx.deps.as_ref(),
-            AndromedaHook::OnExecute {
-                sender: ctx.info.sender.to_string(),
-                payload: encode_binary(&msg)?,
-            },
-        )?;
-    }
->>>>>>> 11e545db
     match msg {
         ExecuteMsg::AMPReceive(pkt) => {
             ADOContract::default().execute_amp_receive(ctx, pkt, handle_execute)
@@ -133,23 +97,15 @@
 }
 
 pub fn handle_execute(mut ctx: ExecuteContext, msg: ExecuteMsg) -> Result<Response, ContractError> {
-<<<<<<< HEAD
-    call_action(
-=======
     let action_response = call_action(
->>>>>>> 11e545db
         &mut ctx.deps,
         &ctx.info,
         &ctx.env,
         &ctx.amp_ctx,
         msg.as_ref(),
     )?;
-<<<<<<< HEAD
-    match msg {
-=======
 
     let res = match msg {
->>>>>>> 11e545db
         ExecuteMsg::Deposits { recipient } => execute_deposit(ctx, recipient),
         ExecuteMsg::WithdrawFunds { amount } => execute_withdraw(ctx, amount),
         _ => ADOContract::default().execute(ctx, msg),
