--- conflicted
+++ resolved
@@ -1,9 +1,4 @@
-<<<<<<< HEAD
-use andromeda_std::error::ContractError;
-=======
 use andromeda_std::{ado_base::modules::Module, common::Milliseconds, error::ContractError};
->>>>>>> 11e545db
-
 use cosmwasm_std::{
     coin,
     testing::{mock_env, mock_info},
