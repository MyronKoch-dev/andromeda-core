--- conflicted
+++ resolved
@@ -25,17 +25,7 @@
 fn test_update_app_contract() {
     let mut deps = mock_dependencies_custom(&[]);
 
-<<<<<<< HEAD
-    let info = mock_info("app_contract", &[]);
-=======
-    let modules: Vec<Module> = vec![Module {
-        name: Some("address_list".to_string()),
-        address: AndrAddr::from_string(MOCK_ADDRESS_LIST_CONTRACT.to_string()),
-        is_mutable: false,
-    }];
-
     let info = mock_info("owner", &[]);
->>>>>>> 11e545db
     let msg = InstantiateMsg {
         recipients: vec![
             AddressWeight {
