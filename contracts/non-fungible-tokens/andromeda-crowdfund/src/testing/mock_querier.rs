--- conflicted
+++ resolved
@@ -1,4 +1,3 @@
-<<<<<<< HEAD
 use andromeda_non_fungible_tokens::{
     crowdfund::{CampaignConfig, Tier, TierMetaData},
     cw721::TokenExtension,
@@ -66,30 +65,6 @@
         },
     ]
 }
-=======
-use andromeda_std::ado_base::InstantiateMsg;
-use andromeda_std::ado_contract::ADOContract;
-
-use andromeda_std::testing::mock_querier::MockAndromedaQuerier;
-use cosmwasm_schema::cw_serde;
-use cosmwasm_std::testing::mock_info;
-use cosmwasm_std::{coin, BankQuery, QuerierWrapper};
-use cosmwasm_std::{
-    from_json,
-    testing::{mock_env, MockApi, MockQuerier, MockStorage, MOCK_CONTRACT_ADDR},
-    to_json_binary, Binary, Coin, ContractResult, OwnedDeps, Querier, QuerierResult, QueryRequest,
-    SystemError, SystemResult, WasmQuery,
-};
-use cw721::{ContractInfoResponse, Cw721QueryMsg, TokensResponse};
-
-pub use andromeda_std::testing::mock_querier::{MOCK_APP_CONTRACT, MOCK_KERNEL_CONTRACT};
-
-pub const MOCK_TOKEN_CONTRACT: &str = "token_contract";
-pub const MOCK_ROYALTY_RECIPIENT: &str = "royalty_recipient";
-pub const MOCK_TOKENS_FOR_SALE: &[&str] = &[
-    "token1", "token2", "token3", "token4", "token5", "token6", "token7",
-];
->>>>>>> 0d5d3124
 
 pub fn mock_zero_price_tier(level: Uint64) -> Tier {
     Tier {
@@ -132,135 +107,10 @@
             InstantiateMsg {
                 ado_type: "crowdfund".to_string(),
                 ado_version: "test".to_string(),
-
                 kernel_address: MOCK_KERNEL_CONTRACT.to_string(),
                 owner: None,
             },
         )
         .unwrap();
     deps
-<<<<<<< HEAD
-=======
-}
-
-pub struct WasmMockQuerier {
-    pub base: MockQuerier,
-    pub contract_address: String,
-    pub tokens_left_to_burn: usize,
-}
-
-impl Querier for WasmMockQuerier {
-    fn raw_query(&self, bin_request: &[u8]) -> QuerierResult {
-        // MockQuerier doesn't support Custom, so we ignore it completely here
-        let request: QueryRequest<cosmwasm_std::Empty> = match from_json(bin_request) {
-            Ok(v) => v,
-            Err(e) => {
-                return SystemResult::Err(SystemError::InvalidRequest {
-                    error: format!("Parsing query request: {e}"),
-                    request: bin_request.into(),
-                })
-            }
-        };
-        self.handle_query(&request)
-    }
-}
-
-// NOTE: It's impossible to construct a non_exhaustive struct from another another crate, so I copied the struct
-// https://rust-lang.github.io/rfcs/2008-non-exhaustive.html#functional-record-updates
-#[cw_serde(
-    Serialize,
-    Deserialize,
-    Clone,
-    Debug,
-    Default,
-    PartialEq,
-    Eq,
-    JsonSchema
-)]
-#[serde(rename_all = "snake_case")]
-#[non_exhaustive]
-pub struct SupplyResponse {
-    /// Always returns a Coin with the requested denom.
-    /// This will be of zero amount if the denom does not exist.
-    pub amount: Coin,
-}
-
-impl WasmMockQuerier {
-    pub fn handle_query(&self, request: &QueryRequest<cosmwasm_std::Empty>) -> QuerierResult {
-        match &request {
-            QueryRequest::Wasm(WasmQuery::Smart { contract_addr, msg }) => {
-                match contract_addr.as_str() {
-                    MOCK_TOKEN_CONTRACT => self.handle_token_query(msg),
-                    _ => MockAndromedaQuerier::default().handle_query(&self.base, request),
-                }
-            }
-            QueryRequest::Bank(bank_query) => match bank_query {
-                BankQuery::Supply { denom } => {
-                    let response = SupplyResponse {
-                        amount: coin(1_000_000, denom),
-                    };
-
-                    SystemResult::Ok(ContractResult::Ok(to_json_binary(&response).unwrap()))
-                }
-                BankQuery::Balance {
-                    address: _,
-                    denom: _,
-                } => {
-                    panic!("Unsupported Query")
-                }
-                BankQuery::AllBalances { address: _ } => {
-                    panic!("Unsupported Query")
-                }
-                _ => panic!("Unsupported Query"),
-            },
-            _ => MockAndromedaQuerier::default().handle_query(&self.base, request),
-        }
-    }
-
-    fn handle_token_query(&self, msg: &Binary) -> QuerierResult {
-        match from_json(msg).unwrap() {
-            Cw721QueryMsg::Tokens { owner, .. } => {
-                let res = if owner == MOCK_CONDITIONS_MET_CONTRACT
-                    || owner == MOCK_CONDITIONS_NOT_MET_CONTRACT
-                {
-                    TokensResponse {
-                        tokens: MOCK_TOKENS_FOR_SALE
-                            [MOCK_TOKENS_FOR_SALE.len() - self.tokens_left_to_burn..]
-                            .iter()
-                            .copied()
-                            .map(String::from)
-                            .collect(),
-                    }
-                } else {
-                    TokensResponse {
-                        tokens: MOCK_TOKENS_FOR_SALE
-                            .iter()
-                            .copied()
-                            .map(String::from)
-                            .collect(),
-                    }
-                };
-
-                SystemResult::Ok(ContractResult::Ok(to_json_binary(&res).unwrap()))
-            }
-            Cw721QueryMsg::ContractInfo {} => {
-                let res = ContractInfoResponse {
-                    name: "Test Tokens".to_string(),
-                    symbol: "TTT".to_string(),
-                };
-                SystemResult::Ok(ContractResult::Ok(to_json_binary(&res).unwrap()))
-            }
-
-            _ => panic!("Unsupported Query"),
-        }
-    }
-
-    pub fn new(base: MockQuerier) -> Self {
-        WasmMockQuerier {
-            base,
-            contract_address: mock_env().contract.address.to_string(),
-            tokens_left_to_burn: 2,
-        }
-    }
->>>>>>> 0d5d3124
 }