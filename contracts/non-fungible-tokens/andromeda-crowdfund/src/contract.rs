use andromeda_non_fungible_tokens::crowdfund::{
    CampaignStage, Cw20HookMsg, ExecuteMsg, InstantiateMsg, PresaleTierOrder, QueryMsg,
    SimpleTierOrder, Tier, TierMetaData, TierOrder,
};

use andromeda_non_fungible_tokens::cw721::ExecuteMsg as Cw721ExecuteMsg;
use andromeda_std::amp::AndrAddr;
use andromeda_std::common::denom::Asset;
use andromeda_std::common::{Milliseconds, MillisecondsExpiration};
use andromeda_std::{ado_base::ownership::OwnershipMessage, common::actions::call_action};
use andromeda_std::{ado_contract::ADOContract, common::context::ExecuteContext};

use andromeda_std::{
    ado_base::{hooks::AndromedaHook, InstantiateMsg as BaseInstantiateMsg, MigrateMsg},
    common::encode_binary,
    error::ContractError,
};

#[cfg(not(feature = "library"))]
use cosmwasm_std::entry_point;
use cosmwasm_std::{
    coin, ensure, from_json, wasm_execute, Addr, BankMsg, Binary, Coin, Deps, DepsMut, Env,
    MessageInfo, Reply, Response, StdError, Storage, SubMsg, Uint128, Uint64, WasmMsg,
};

use cw20::{Cw20ExecuteMsg, Cw20ReceiveMsg};
use cw_utils::nonpayable;

use crate::state::{
    add_tier, get_and_increase_tier_token_id, get_config, get_current_cap, get_current_stage,
    get_tier, get_user_orders, is_valid_tiers, remove_tier, set_current_cap, set_current_stage,
    set_tier_orders, set_tiers, update_config, update_tier,
};

const CONTRACT_NAME: &str = "crates.io:andromeda-crowdfund";
const CONTRACT_VERSION: &str = env!("CARGO_PKG_VERSION");

#[cfg_attr(not(feature = "library"), entry_point)]
pub fn instantiate(
    deps: DepsMut,
    env: Env,
    info: MessageInfo,
    msg: InstantiateMsg,
) -> Result<Response, ContractError> {
    let branch = DepsMut {
        storage: deps.storage,
        api: deps.api,
        querier: deps.querier,
    };
    msg.campaign_config.validate(branch, &env)?;
    update_config(deps.storage, msg.campaign_config)?;

    set_tiers(deps.storage, msg.tiers)?;

    let inst_resp = ADOContract::default().instantiate(
        deps.storage,
        env,
        deps.api,
        &deps.querier,
        info,
        BaseInstantiateMsg {
            ado_type: CONTRACT_NAME.to_string(),
            ado_version: CONTRACT_VERSION.to_string(),
            kernel_address: msg.kernel_address,
            owner: msg.owner,
        },
    )?;
    let owner = ADOContract::default().owner(deps.storage)?;
    let mod_resp =
        ADOContract::default().register_modules(owner.as_str(), deps.storage, msg.modules)?;

    Ok(inst_resp
        .add_attributes(mod_resp.attributes)
        .add_submessages(mod_resp.messages))
}

#[cfg_attr(not(feature = "library"), entry_point)]
pub fn reply(_deps: DepsMut, _env: Env, msg: Reply) -> Result<Response, ContractError> {
    if msg.result.is_err() {
        return Err(ContractError::Std(StdError::generic_err(
            msg.result.unwrap_err(),
        )));
    }

    Ok(Response::default())
}

#[cfg_attr(not(feature = "library"), entry_point)]
pub fn migrate(deps: DepsMut, _env: Env, _msg: MigrateMsg) -> Result<Response, ContractError> {
    ADOContract::default().migrate(deps, CONTRACT_NAME, CONTRACT_VERSION)
}

#[cfg_attr(not(feature = "library"), entry_point)]
pub fn execute(
    deps: DepsMut,
    env: Env,
    info: MessageInfo,
    msg: ExecuteMsg,
) -> Result<Response, ContractError> {
    let ctx = ExecuteContext::new(deps, info, env);

    match msg {
        ExecuteMsg::AMPReceive(pkt) => {
            ADOContract::default().execute_amp_receive(ctx, pkt, handle_execute)
        }
        _ => handle_execute(ctx, msg),
    }
}

pub fn handle_execute(mut ctx: ExecuteContext, msg: ExecuteMsg) -> Result<Response, ContractError> {
    let contract = ADOContract::default();
    let action_response = call_action(
        &mut ctx.deps,
        &ctx.info,
        &ctx.env,
        &ctx.amp_ctx,
        msg.as_ref(),
    )?;
    if !matches!(msg, ExecuteMsg::UpdateAppContract { .. })
        && !matches!(
            msg,
            ExecuteMsg::Ownership(OwnershipMessage::UpdateOwner { .. })
        )
    {
        contract.module_hook::<Response>(
            &ctx.deps.as_ref(),
            AndromedaHook::OnExecute {
                sender: ctx.info.sender.to_string(),
                payload: encode_binary(&msg)?,
            },
        )?;
    }
    let res = match msg {
        ExecuteMsg::AddTier { tier } => execute_add_tier(ctx, tier),
        ExecuteMsg::UpdateTier { tier } => execute_update_tier(ctx, tier),
        ExecuteMsg::RemoveTier { level } => execute_remove_tier(ctx, level),
        ExecuteMsg::StartCampaign {
            start_time,
            end_time,
            presale,
        } => execute_start_campaign(ctx, start_time, end_time, presale),
        ExecuteMsg::PurchaseTiers { orders } => execute_purchase_tiers(ctx, orders),
        ExecuteMsg::Receive(msg) => handle_receive_cw20(ctx, msg),
<<<<<<< HEAD
        ExecuteMsg::EndCampaign {} => execute_end_campaign(ctx),
        ExecuteMsg::Claim {} => execute_claim(ctx),
=======
        ExecuteMsg::EndCampaign {} => execute_end_campaign(ctx, false),
        ExecuteMsg::DiscardCampaign {} => execute_end_campaign(ctx, true),
>>>>>>> 1c4ede08
        _ => ADOContract::default().execute(ctx, msg),
    }?;

    Ok(res
        .add_submessages(action_response.messages)
        .add_attributes(action_response.attributes)
        .add_events(action_response.events))
}

fn execute_add_tier(ctx: ExecuteContext, tier: Tier) -> Result<Response, ContractError> {
    let ExecuteContext { deps, info, .. } = ctx;

    let contract = ADOContract::default();
    ensure!(
        contract.is_contract_owner(deps.storage, info.sender.as_str())?,
        ContractError::Unauthorized {}
    );

    tier.validate()?;

    let curr_stage = get_current_stage(deps.storage);
    ensure!(
        curr_stage == CampaignStage::READY,
        ContractError::InvalidCampaignOperation {
            operation: "add_tier".to_string(),
            stage: curr_stage.to_string()
        }
    );

    add_tier(deps.storage, &tier)?;

    let mut resp = Response::new()
        .add_attribute("action", "add_tier")
        .add_attribute("level", tier.level)
        .add_attribute("label", tier.label)
        .add_attribute("price", tier.price);

    if let Some(limit) = tier.limit {
        resp = resp.add_attribute("limit", limit.to_string());
    }

    Ok(resp)
}

fn execute_update_tier(ctx: ExecuteContext, tier: Tier) -> Result<Response, ContractError> {
    let ExecuteContext { deps, info, .. } = ctx;

    let contract = ADOContract::default();
    ensure!(
        contract.is_contract_owner(deps.storage, info.sender.as_str())?,
        ContractError::Unauthorized {}
    );

    tier.validate()?;

    let curr_stage = get_current_stage(deps.storage);
    ensure!(
        curr_stage == CampaignStage::READY,
        ContractError::InvalidCampaignOperation {
            operation: "update_tier".to_string(),
            stage: curr_stage.to_string()
        }
    );

    update_tier(deps.storage, &tier)?;

    let mut resp = Response::new()
        .add_attribute("action", "update_tier")
        .add_attribute("level", tier.level)
        .add_attribute("label", tier.label)
        .add_attribute("price", tier.price);

    if let Some(limit) = tier.limit {
        resp = resp.add_attribute("limit", limit.to_string());
    }

    Ok(resp)
}

fn execute_remove_tier(ctx: ExecuteContext, level: Uint64) -> Result<Response, ContractError> {
    let ExecuteContext { deps, info, .. } = ctx;

    let contract = ADOContract::default();
    ensure!(
        contract.is_contract_owner(deps.storage, info.sender.as_str())?,
        ContractError::Unauthorized {}
    );

    let curr_stage = get_current_stage(deps.storage);
    ensure!(
        curr_stage == CampaignStage::READY,
        ContractError::InvalidCampaignOperation {
            operation: "remove_tier".to_string(),
            stage: curr_stage.to_string()
        }
    );

    remove_tier(deps.storage, level.into())?;

    let resp = Response::new()
        .add_attribute("action", "remove_tier")
        .add_attribute("level", level);

    Ok(resp)
}

fn execute_start_campaign(
    ctx: ExecuteContext,
    start_time: Option<MillisecondsExpiration>,
    end_time: MillisecondsExpiration,
    presale: Option<Vec<PresaleTierOrder>>,
) -> Result<Response, ContractError> {
    let ExecuteContext {
        deps, info, env, ..
    } = ctx;

    // Only owner can start the campaign
    let contract = ADOContract::default();
    ensure!(
        contract.is_contract_owner(deps.storage, info.sender.as_str())?,
        ContractError::Unauthorized {}
    );

    // At least one tier should have no limit to start the campaign
    ensure!(is_valid_tiers(deps.storage), ContractError::InvalidTiers {});

    // Validate parameters
    ensure!(
        !end_time.is_expired(&env.block) && start_time.unwrap_or(Milliseconds::zero()) < end_time,
        ContractError::StartTimeAfterEndTime {}
    );

    // Campaign can only start on READY stage
    let curr_stage = get_current_stage(deps.storage);
    ensure!(
        curr_stage == CampaignStage::READY,
        ContractError::InvalidCampaignOperation {
            operation: "start_campaign".to_string(),
            stage: curr_stage.to_string()
        }
    );

    // Update tier sold amount and update tier orders based on presale
    if let Some(presale) = presale {
        let orders = presale.iter().map(|order| order.clone().into()).collect();
        set_tier_orders(deps.storage, orders)?;
    }

    // Set start time and end time
    let mut config = get_config(deps.storage)?;
    config.start_time = start_time;
    config.end_time = end_time;
    update_config(deps.storage, config)?;

    // update stage
    set_current_stage(deps.storage, CampaignStage::ONGOING)?;

    let resp = Response::new().add_attribute("action", "start_campaign");

    Ok(resp)
}

fn execute_purchase_tiers(
    ctx: ExecuteContext,
    orders: Vec<SimpleTierOrder>,
) -> Result<Response, ContractError> {
    let ExecuteContext {
        ref deps, ref info, ..
    } = ctx;

    // Ensure campaign accepting coin is received
    let campaign_config = get_config(deps.storage)?;
    ensure!(
        info.funds.len() == 1,
        ContractError::InvalidFunds {
            msg: format!(
                "Only {} is accepted by the campaign.",
                campaign_config.denom
            ),
        }
    );

    let payment: &Coin = &info.funds[0];

    let sender = info.sender.to_string();
    let denom = payment.denom.clone();
    let amount = payment.amount;
    purchase_tiers(ctx, Asset::NativeToken(denom), amount, sender, orders)
}

fn handle_receive_cw20(
    ctx: ExecuteContext,
    cw20_msg: Cw20ReceiveMsg,
) -> Result<Response, ContractError> {
    let ExecuteContext { ref info, .. } = ctx;

    let amount = cw20_msg.amount;
    let sender = cw20_msg.sender;
    let denom = AndrAddr::from_string(info.sender.clone());
    match from_json(&cw20_msg.msg)? {
        Cw20HookMsg::PurchaseTiers { orders } => {
            purchase_tiers(ctx, Asset::Cw20Token(denom), amount, sender, orders)
        }
    }
}

fn execute_end_campaign(ctx: ExecuteContext, is_discard: bool) -> Result<Response, ContractError> {
    nonpayable(&ctx.info)?;

    let ExecuteContext {
        deps, info, env, ..
    } = ctx;

    // Only owner can end the campaign
    let contract = ADOContract::default();
    ensure!(
        contract.is_contract_owner(deps.storage, info.sender.as_str())?,
        ContractError::Unauthorized {}
    );

    // Campaign is finished already successfully
    // NOTE: ending failed campaign has no effect and is ignored
    let curr_stage = get_current_stage(deps.storage);
    let action = if is_discard {
        "discard_campaign"
    } else {
        "end_campaign"
    };

    ensure!(
        curr_stage == CampaignStage::ONGOING
            || (is_discard && curr_stage != CampaignStage::SUCCESS),
        ContractError::InvalidCampaignOperation {
            operation: action.to_string(),
            stage: curr_stage.to_string()
        }
    );

    let current_cap = get_current_cap(deps.storage);
    let campaign_config = get_config(deps.storage)?;
    let soft_cap = campaign_config.soft_cap.unwrap_or(Uint128::one());
    let end_time = campaign_config.end_time;

    // Decide the next stage
    let next_stage = match (
        is_discard,
        current_cap >= soft_cap,
        end_time.is_expired(&env.block),
    ) {
        // discard the campaign as there are some unexpected issues
        (true, _, _) => CampaignStage::FAILED,
        // Capital hit the target capital and thus campaign is successful
        (false, true, _) => CampaignStage::SUCCESS,
        // Capital did hit the target capital and is expired, failed
        (false, false, true) => CampaignStage::FAILED,
        // Capital did not hit the target capital and campaign is not expired
        (false, false, false) => {
            if current_cap != Uint128::zero() {
                // Need to wait until campaign expires
                return Err(ContractError::CampaignNotExpired {});
            }
            // No capital is gained and thus it can be paused and restart again
            CampaignStage::READY
        }
    };

    set_current_stage(deps.storage, next_stage.clone())?;

    let mut resp = Response::new()
        .add_attribute("action", action)
        .add_attribute("result", next_stage.to_string());
    if next_stage == CampaignStage::SUCCESS {
        let withdrawal_address = campaign_config
            .withdrawal_recipient
            .address
            .get_raw_address(&deps.as_ref())?;
        resp = resp.add_submessage(transfer_asset_msg(
            withdrawal_address.to_string(),
            current_cap,
            campaign_config.denom,
        )?);
    }
    Ok(resp)
}

fn purchase_tiers(
    ctx: ExecuteContext,
    denom: Asset,
    amount: Uint128,
    sender: String,
    orders: Vec<SimpleTierOrder>,
) -> Result<Response, ContractError> {
    let ExecuteContext { deps, env, .. } = ctx;

    let campaign_config = get_config(deps.storage)?;
    let mut current_cap = get_current_cap(deps.storage);

    let current_stage = get_current_stage(deps.storage);

    // Tier can be purchased on ONGOING stage
    ensure!(
        current_stage == CampaignStage::ONGOING,
        ContractError::InvalidCampaignOperation {
            operation: "purchase_tiers".to_string(),
            stage: current_stage.to_string()
        }
    );

    // Need to wait until start_time
    ensure!(
        campaign_config
            .start_time
            .unwrap_or_default()
            .is_expired(&env.block),
        ContractError::CampaignNotStarted {}
    );

    // Campaign is expired or should be ended due to overfunding
    ensure!(
        !campaign_config.end_time.is_expired(&env.block)
            || campaign_config.hard_cap.unwrap_or(current_cap) > current_cap,
        ContractError::CampaignEnded {}
    );

    // Ensure campaign accepting coin is received
    ensure!(
        denom == campaign_config.denom,
        ContractError::InvalidFunds {
            msg: format!(
                "Only {} is accepted by the campaign.",
                campaign_config.denom
            ),
        }
    );

    let mut full_orders = Vec::<TierOrder>::new();

    // Measure the total cost for orders
    let total_cost = orders.iter().try_fold(Uint128::zero(), |sum, order| {
        let tier = get_tier(deps.storage, u64::from(order.level))?;
        let new_sum: Result<Uint128, ContractError> = Ok(sum + tier.price * order.amount);
        full_orders.push(TierOrder {
            orderer: Addr::unchecked(sender.clone()),
            level: order.level,
            amount: order.amount,
            is_presale: false,
        });
        new_sum
    })?;

    // Ensure that enough payment is sent for the order
    ensure!(total_cost <= amount, ContractError::InsufficientFunds {});

    // Update order history and sold amount for the tier
    set_tier_orders(deps.storage, full_orders)?;
    current_cap = current_cap.checked_add(total_cost)?;

    // Update current capital
    set_current_cap(deps.storage, current_cap)?;
    let mut resp = Response::new()
        .add_attribute("action", "purchase_tiers")
        .add_attribute("payment", format!("{0}{1}", amount, denom))
        .add_attribute("total_cost", total_cost.to_string());

    if amount > total_cost {
        resp = resp
            .add_submessage(transfer_asset_msg(sender, amount - total_cost, denom)?)
            .add_attribute("refunded", amount - total_cost);
    }

    Ok(resp)
}

fn transfer_asset_msg(
    to_address: String,
    amount: Uint128,
    denom: Asset,
) -> Result<SubMsg, ContractError> {
    Ok(match denom {
        Asset::NativeToken(denom) => SubMsg::new(BankMsg::Send {
            to_address,
            amount: vec![coin(amount.u128(), denom)],
        }),
        Asset::Cw20Token(denom) => {
            let transfer_msg = Cw20ExecuteMsg::Transfer {
                recipient: to_address,
                amount,
            };
            let wasm_msg = wasm_execute(denom, &transfer_msg, vec![])?;
            SubMsg::new(wasm_msg)
        }
    })
}

fn execute_claim(ctx: ExecuteContext) -> Result<Response, ContractError> {
    let ExecuteContext { deps, info, .. } = ctx;

    // Ensure campaign is finished
    let curr_stage = get_current_stage(deps.storage);

    let orders = get_user_orders(deps.storage, info.sender.clone(), None, None)?;
    let campaign_config = get_config(deps.storage)?;
    let mut resp = Response::new().add_attribute("action", "claim");

    resp = match curr_stage {
        CampaignStage::SUCCESS => {
            // mint tier token to the owner
            let tier_address = campaign_config
                .tier_address
                .get_raw_address(&deps.as_ref())?;
            for order in orders {
                let meta_data = get_tier(deps.storage, order.level.into())?.meta_data;
                let mint_resp = mint(
                    deps.storage,
                    tier_address.to_string(),
                    meta_data,
                    info.sender.to_string(),
                )?;
                resp = resp
                    .add_attributes(mint_resp.attributes)
                    .add_submessages(mint_resp.messages);
            }
            resp
        }
        CampaignStage::FAILED => {
            // refund
            let total_cost = orders.iter().try_fold(Uint128::zero(), |sum, order| {
                let tier = get_tier(deps.storage, u64::from(order.level))?;
                let new_sum: Result<Uint128, ContractError> = Ok(sum + tier.price * order.amount);
                new_sum
            })?;
            let sub_msg =
                transfer_asset_msg(info.sender.to_string(), total_cost, campaign_config.denom)?;
            resp.add_submessage(sub_msg)
        }
        _ => {
            return Err(ContractError::InvalidCampaignOperation {
                operation: "claim".to_string(),
                stage: curr_stage.to_string(),
            })
        }
    };

    Ok(resp)
}

fn mint(
    storage: &mut dyn Storage,
    tier_contract: String,
    tier_meta_data: TierMetaData,
    owner: String,
) -> Result<Response, ContractError> {
    let token_id = get_and_increase_tier_token_id(storage)?.to_string();

    Ok(Response::new()
        .add_attribute("action", "mint")
        .add_message(WasmMsg::Execute {
            contract_addr: tier_contract,
            msg: encode_binary(&Cw721ExecuteMsg::Mint {
                token_id,
                owner,
                token_uri: tier_meta_data.token_uri,
                extension: tier_meta_data.extension,
            })?,
            funds: vec![],
        }))
}

#[cfg_attr(not(feature = "library"), entry_point)]
pub fn query(deps: Deps, env: Env, msg: QueryMsg) -> Result<Binary, ContractError> {
    ADOContract::default().query(deps, env, msg)
    // match msg {
    //     QueryMsg::State {} => encode_binary(&query_state(deps)?),
    //     QueryMsg::Config {} => encode_binary(&query_config(deps)?),
    //     QueryMsg::AvailableTokens { start_after, limit } => {
    //         encode_binary(&query_available_tokens(deps, start_after, limit)?)
    //     }
    //     QueryMsg::IsTokenAvailable { id } => encode_binary(&query_is_token_available(deps, id)),
    //     _ => ADOContract::default().query(deps, env, msg),
    // }
}

// fn execute_mint(
//     ctx: ExecuteContext,
//     mint_msgs: Vec<CrowdfundMintMsg>,
// ) -> Result<Response, ContractError> {
//     let ExecuteContext {
//         deps, info, env, ..
//     } = ctx;
//     nonpayable(&info)?;

//     ensure!(
//         mint_msgs.len() <= MAX_MINT_LIMIT as usize,
//         ContractError::TooManyMintMessages {
//             limit: MAX_MINT_LIMIT,
//         }
//     );
//     let contract = ADOContract::default();
//     ensure!(
//         contract.is_contract_owner(deps.storage, info.sender.as_str())?,
//         ContractError::Unauthorized {}
//     );
//     // Can only mint when no sale is ongoing.
//     ensure!(
//         STATE.may_load(deps.storage)?.is_none(),
//         ContractError::SaleStarted {}
//     );
//     let sale_conducted = SALE_CONDUCTED.load(deps.storage)?;
//     let config = CONFIG.load(deps.storage)?;
//     ensure!(
//         config.can_mint_after_sale || !sale_conducted,
//         ContractError::CannotMintAfterSaleConducted {}
//     );

//     let token_contract = config.token_address;
//     let crowdfund_contract = env.contract.address.to_string();
//     let resolved_path = token_contract.get_raw_address(&deps.as_ref())?;

//     let mut resp = Response::new();
//     for mint_msg in mint_msgs {
//         let mint_resp = mint(
//             deps.storage,
//             &crowdfund_contract,
//             resolved_path.to_string(),
//             mint_msg,
//         )?;
//         resp = resp
//             .add_attributes(mint_resp.attributes)
//             .add_submessages(mint_resp.messages);
//     }

//     Ok(resp)
// }

// fn mint(
//     storage: &mut dyn Storage,
//     crowdfund_contract: &str,
//     token_contract: String,
//     mint_msg: CrowdfundMintMsg,
// ) -> Result<Response, ContractError> {
//     let mint_msg: MintMsg = MintMsg {
//         token_id: mint_msg.token_id,
//         owner: mint_msg
//             .owner
//             .unwrap_or_else(|| crowdfund_contract.to_owned()),
//         token_uri: mint_msg.token_uri,
//         extension: mint_msg.extension,
//     };
//     // We allow for owners other than the contract, incase the creator wants to set aside a few
//     // tokens for some other use, say airdrop, team allocation, etc.  Only those which have the
//     // contract as the owner will be available to sell.
//     if mint_msg.owner == crowdfund_contract {
//         // Mark token as available to purchase in next sale.
//         AVAILABLE_TOKENS.save(storage, &mint_msg.token_id, &true)?;
//         let current_number = NUMBER_OF_TOKENS_AVAILABLE.load(storage)?;
//         NUMBER_OF_TOKENS_AVAILABLE.save(storage, &(current_number + Uint128::new(1)))?;
//     }
//     Ok(Response::new()
//         .add_attribute("action", "mint")
//         .add_message(WasmMsg::Execute {
//             contract_addr: token_contract,
//             msg: encode_binary(&Cw721ExecuteMsg::Mint {
//                 token_id: mint_msg.token_id,
//                 owner: mint_msg.owner,
//                 token_uri: mint_msg.token_uri,
//                 extension: mint_msg.extension,
//             })?,
//             funds: vec![],
//         }))
// }

// fn execute_update_token_contract(
//     ctx: ExecuteContext,
//     address: AndrAddr,
// ) -> Result<Response, ContractError> {
//     let ExecuteContext { deps, info, .. } = ctx;
//     nonpayable(&info)?;

//     let contract = ADOContract::default();
//     ensure!(
//         contract.is_contract_owner(deps.storage, info.sender.as_str())?,
//         ContractError::Unauthorized {}
//     );
//     // Ensure no tokens have been minted already
//     let num_tokens = NUMBER_OF_TOKENS_AVAILABLE
//         .load(deps.storage)
//         .unwrap_or(Uint128::zero());
//     ensure!(num_tokens.is_zero(), ContractError::Unauthorized {});

//     // Will error if not a valid path
//     let addr = address.get_raw_address(&deps.as_ref())?;
//     let query = Cw721QueryMsg::ContractInfo {};

//     // Check contract is a valid CW721 contract
//     let res: Result<ContractInfoResponse, StdError> = deps.querier.query_wasm_smart(addr, &query);
//     ensure!(res.is_ok(), ContractError::Unauthorized {});

//     CONFIG.update(deps.storage, |mut config| {
//         config.token_address = address;
//         Ok::<_, ContractError>(config)
//     })?;
//     Ok(Response::new().add_attribute("action", "update_token_contract"))
// }

// #[allow(clippy::too_many_arguments)]
// fn execute_start_sale(
//     ctx: ExecuteContext,
//     start_time: Option<Expiry>,
//     end_time: Expiry,
//     price: Coin,
//     min_tokens_sold: Uint128,
//     max_amount_per_wallet: Option<u32>,
//     recipient: Recipient,
// ) -> Result<Response, ContractError> {
//     let ExecuteContext {
//         deps, info, env, ..
//     } = ctx;
//     validate_denom(deps.as_ref(), price.denom.clone())?;
//     recipient.validate(&deps.as_ref())?;
//     nonpayable(&info)?;
//     let ado_contract = ADOContract::default();

//     // Validate recipient
//     ado_contract.validate_andr_addresses(&deps.as_ref(), vec![recipient.address.clone()])?;
//     ensure!(
//         ADOContract::default().is_contract_owner(deps.storage, info.sender.as_str())?,
//         ContractError::Unauthorized {}
//     );
//     // If start time wasn't provided, it will be set as the current_time
//     let (start_expiration, _current_time) = get_and_validate_start_time(&env, start_time)?;

//     let end_expiration = expiration_from_milliseconds(end_time.get_time(&env.block))?;

//     ensure!(
//         end_expiration > start_expiration,
//         ContractError::StartTimeAfterEndTime {}
//     );

//     SALE_CONDUCTED.save(deps.storage, &true)?;
//     let state = STATE.may_load(deps.storage)?;
//     ensure!(state.is_none(), ContractError::SaleStarted {});
//     let max_amount_per_wallet = max_amount_per_wallet.unwrap_or(1u32);

//     // This is to prevent cloning price.
//     let price_str = price.to_string();
//     STATE.save(
//         deps.storage,
//         &State {
//             end_time: end_expiration,
//             price,
//             min_tokens_sold,
//             max_amount_per_wallet,
//             amount_sold: Uint128::zero(),
//             amount_to_send: Uint128::zero(),
//             amount_transferred: Uint128::zero(),
//             recipient,
//         },
//     )?;

//     SALE_CONDUCTED.save(deps.storage, &true)?;

//     Ok(Response::new()
//         .add_attribute("action", "start_sale")
//         .add_attribute("start_time", start_expiration.to_string())
//         .add_attribute("end_time", end_expiration.to_string())
//         .add_attribute("price", price_str)
//         .add_attribute("min_tokens_sold", min_tokens_sold)
//         .add_attribute("max_amount_per_wallet", max_amount_per_wallet.to_string()))
// }

// fn execute_purchase_by_token_id(
//     ctx: ExecuteContext,
//     token_id: String,
// ) -> Result<Response, ContractError> {
//     let ExecuteContext {
//         mut deps,
//         info,
//         env,
//         ..
//     } = ctx;
//     let sender = info.sender.to_string();
//     let state = STATE.may_load(deps.storage)?;

//     // CHECK :: That there is an ongoing sale.
//     ensure!(state.is_some(), ContractError::NoOngoingSale {});

//     let mut state = state.unwrap();
//     ensure!(
//         !state.end_time.is_expired(&env.block),
//         ContractError::NoOngoingSale {}
//     );

//     let mut purchases = PURCHASES
//         .may_load(deps.storage, &sender)?
//         .unwrap_or_default();

//     ensure!(
//         AVAILABLE_TOKENS.has(deps.storage, &token_id),
//         ContractError::TokenNotAvailable {}
//     );

//     let max_possible = state.max_amount_per_wallet - purchases.len() as u32;

//     // CHECK :: The user is able to purchase these without going over the limit.
//     ensure!(max_possible > 0, ContractError::PurchaseLimitReached {});

//     purchase_tokens(
//         &mut deps,
//         vec![token_id.clone()],
//         &info,
//         &mut state,
//         &mut purchases,
//     )?;

//     STATE.save(deps.storage, &state)?;
//     PURCHASES.save(deps.storage, &sender, &purchases)?;

//     Ok(Response::new()
//         .add_attribute("action", "purchase")
//         .add_attribute("token_id", token_id))
// }

// fn execute_purchase(
//     ctx: ExecuteContext,
//     number_of_tokens: Option<u32>,
// ) -> Result<Response, ContractError> {
//     let ExecuteContext {
//         mut deps,
//         info,
//         env,
//         ..
//     } = ctx;
//     let sender = info.sender.to_string();
//     let state = STATE.may_load(deps.storage)?;

//     // CHECK :: That there is an ongoing sale.
//     ensure!(state.is_some(), ContractError::NoOngoingSale {});

//     let mut state = state.unwrap();
//     ensure!(
//         !state.end_time.is_expired(&env.block),
//         ContractError::NoOngoingSale {}
//     );

//     let mut purchases = PURCHASES
//         .may_load(deps.storage, &sender)?
//         .unwrap_or_default();

//     let max_possible = state.max_amount_per_wallet - purchases.len() as u32;

//     // CHECK :: The user is able to purchase these without going over the limit.
//     ensure!(max_possible > 0, ContractError::PurchaseLimitReached {});

//     let number_of_tokens_wanted =
//         number_of_tokens.map_or(max_possible, |n| cmp::min(n, max_possible));

//     // The number of token ids here is equal to min(number_of_tokens_wanted, num_tokens_left).
//     let token_ids = get_available_tokens(deps.storage, None, Some(number_of_tokens_wanted))?;

//     let number_of_tokens_purchased = token_ids.len();

//     let required_payment =
//         purchase_tokens(&mut deps, token_ids, &info, &mut state, &mut purchases)?;

//     PURCHASES.save(deps.storage, &sender, &purchases)?;
//     STATE.save(deps.storage, &state)?;

//     // Refund user if they sent more. This can happen near the end of the sale when they weren't
//     // able to get the amount that they wanted.
//     let mut funds = info.funds;
//     deduct_funds(&mut funds, &required_payment)?;

//     // If any funds were remaining after deduction, send refund.
//     let resp = if has_coins(&funds, &Coin::new(1, state.price.denom)) {
//         Response::new().add_message(BankMsg::Send {
//             to_address: sender,
//             amount: funds,
//         })
//     } else {
//         Response::new()
//     };

//     Ok(resp
//         .add_attribute("action", "purchase")
//         .add_attribute(
//             "number_of_tokens_wanted",
//             number_of_tokens_wanted.to_string(),
//         )
//         .add_attribute(
//             "number_of_tokens_purchased",
//             number_of_tokens_purchased.to_string(),
//         ))
// }

// fn purchase_tokens(
//     deps: &mut DepsMut,
//     token_ids: Vec<String>,
//     info: &MessageInfo,
//     state: &mut State,
//     purchases: &mut Vec<Purchase>,
// ) -> Result<Coin, ContractError> {
//     // CHECK :: There are any tokens left to purchase.
//     ensure!(!token_ids.is_empty(), ContractError::AllTokensPurchased {});

//     let number_of_tokens_purchased = token_ids.len();

//     // CHECK :: The user has sent enough funds to cover the base fee (without any taxes).
//     let total_cost = Coin::new(
//         state.price.amount.u128() * number_of_tokens_purchased as u128,
//         state.price.denom.clone(),
//     );
//     ensure!(
//         has_coins(&info.funds, &total_cost),
//         ContractError::InsufficientFunds {}
//     );

//     let mut total_tax_amount = Uint128::zero();

//     // This is the same for each token, so we only need to do it once.
//     let (msgs, _events, remainder) = ADOContract::default().on_funds_transfer(
//         &deps.as_ref(),
//         info.sender.to_string(),
//         Funds::Native(state.price.clone()),
//         encode_binary(&"")?,
//     )?;

//     let mut current_number = NUMBER_OF_TOKENS_AVAILABLE.load(deps.storage)?;
//     for token_id in token_ids {
//         let remaining_amount = remainder.try_get_coin()?;

//         let tax_amount = get_tax_amount(&msgs, state.price.amount, remaining_amount.amount);

//         let purchase = Purchase {
//             token_id: token_id.clone(),
//             tax_amount,
//             msgs: msgs.clone(),
//             purchaser: info.sender.to_string(),
//         };
//         total_tax_amount = total_tax_amount.checked_add(tax_amount)?;

//         state.amount_to_send = state.amount_to_send.checked_add(remaining_amount.amount)?;
//         state.amount_sold = state.amount_sold.checked_add(Uint128::one())?;

//         purchases.push(purchase);

//         AVAILABLE_TOKENS.remove(deps.storage, &token_id);
//         current_number = current_number.checked_sub(Uint128::one())?;
//     }
//     NUMBER_OF_TOKENS_AVAILABLE.save(deps.storage, &current_number)?;

//     // CHECK :: User has sent enough to cover taxes.
//     let required_payment = Coin {
//         denom: state.price.denom.clone(),
//         amount: state
//             .price
//             .amount
//             .checked_mul(Uint128::from(number_of_tokens_purchased as u128))?
//             .checked_add(total_tax_amount)?,
//     };
//     ensure!(
//         has_coins(&info.funds, &required_payment),
//         ContractError::InsufficientFunds {}
//     );
//     Ok(required_payment)
// }

// fn execute_claim_refund(ctx: ExecuteContext) -> Result<Response, ContractError> {
//     let ExecuteContext {
//         deps, info, env, ..
//     } = ctx;
//     nonpayable(&info)?;

//     let state = STATE.may_load(deps.storage)?;
//     ensure!(state.is_some(), ContractError::NoOngoingSale {});
//     let state = state.unwrap();
//     ensure!(
//         state.end_time.is_expired(&env.block),
//         ContractError::SaleNotEnded {}
//     );
//     ensure!(
//         state.amount_sold < state.min_tokens_sold,
//         ContractError::MinSalesExceeded {}
//     );

//     let purchases = PURCHASES.may_load(deps.storage, info.sender.as_str())?;
//     ensure!(purchases.is_some(), ContractError::NoPurchases {});
//     let purchases = purchases.unwrap();
//     let refund_msg = process_refund(deps.storage, &purchases, &state.price);
//     let mut resp = Response::new();
//     if let Some(refund_msg) = refund_msg {
//         resp = resp.add_message(refund_msg);
//     }

//     Ok(resp.add_attribute("action", "claim_refund"))
// }

// fn execute_end_sale(ctx: ExecuteContext, limit: Option<u32>) -> Result<Response, ContractError> {
//     let ExecuteContext {
//         mut deps,
//         info,
//         env,
//         amp_ctx,
//     } = ctx;
//     nonpayable(&info)?;

//     let state = STATE.may_load(deps.storage)?;
//     ensure!(state.is_some(), ContractError::NoOngoingSale {});
//     let state = state.unwrap();
//     let number_of_tokens_available = NUMBER_OF_TOKENS_AVAILABLE.load(deps.storage)?;
//     // In case the minimum sold tokens threshold is met, it has to be the owner who calls the function
//     let contract = ADOContract::default();
//     let has_minimum_sold = state.min_tokens_sold <= state.amount_sold;
//     let is_owner = contract.is_contract_owner(deps.storage, info.sender.as_str())?;

//     ensure!(
//         // If all tokens have been sold the sale can be ended too.
//         state.end_time.is_expired(&env.block)
//             || number_of_tokens_available.is_zero()
//             || (has_minimum_sold && is_owner),
//         ContractError::SaleNotEnded {}
//     );
//     if state.amount_sold < state.min_tokens_sold {
//         issue_refunds_and_burn_tokens(&mut deps, env, limit)
//     } else {
//         transfer_tokens_and_send_funds(
//             ExecuteContext {
//                 deps,
//                 info,
//                 env,
//                 amp_ctx,
//             },
//             limit,
//         )
//     }
// }

// fn issue_refunds_and_burn_tokens(
//     deps: &mut DepsMut,
//     env: Env,
//     limit: Option<u32>,
// ) -> Result<Response, ContractError> {
//     let state = STATE.load(deps.storage)?;
//     let limit = limit.unwrap_or(DEFAULT_LIMIT).min(MAX_LIMIT) as usize;
//     ensure!(limit > 0, ContractError::LimitMustNotBeZero {});
//     let mut refund_msgs: Vec<CosmosMsg> = vec![];
//     // Issue refunds for `limit` number of users.
//     let purchases: Vec<Vec<Purchase>> = PURCHASES
//         .range(deps.storage, None, None, Order::Ascending)
//         .take(limit)
//         .flatten()
//         .map(|(_v, p)| p)
//         .collect();
//     for purchase_vec in purchases.iter() {
//         let refund_msg = process_refund(deps.storage, purchase_vec, &state.price);
//         if let Some(refund_msg) = refund_msg {
//             refund_msgs.push(refund_msg);
//         }
//     }

//     // Burn `limit` number of tokens
//     let burn_msgs = get_burn_messages(deps, env.contract.address.to_string(), limit)?;

//     if burn_msgs.is_empty() && purchases.is_empty() {
//         // When all tokens have been burned and all purchases have been refunded, the sale is over.
//         clear_state(deps.storage)?;
//     }

//     Ok(Response::new()
//         .add_attribute("action", "issue_refunds_and_burn_tokens")
//         .add_messages(refund_msgs)
//         .add_messages(burn_msgs))
// }

// fn transfer_tokens_and_send_funds(
//     ctx: ExecuteContext,
//     limit: Option<u32>,
// ) -> Result<Response, ContractError> {
//     let ExecuteContext {
//         mut deps,
//         info,
//         env,
//         ..
//     } = ctx;
//     let mut state = STATE.load(deps.storage)?;
//     let mut resp = Response::new();
//     let limit = limit.unwrap_or(DEFAULT_LIMIT).min(MAX_LIMIT) as usize;

//     ensure!(limit > 0, ContractError::LimitMustNotBeZero {});
//     // Send the funds if they haven't been sent yet and if all of the tokens have been transferred.
//     let mut pkt = match ctx.amp_ctx {
//         Some(pkt) => pkt,
//         None => AMPPkt::new(info.sender, env.contract.address.clone(), vec![]),
//     };

//     if state.amount_transferred == state.amount_sold {
//         if state.amount_to_send > Uint128::zero() {
//             let funds = vec![Coin {
//                 denom: state.price.denom.clone(),
//                 amount: state.amount_to_send,
//             }];
//             match state.recipient.msg {
//                 None => {
//                     resp = resp.add_submessage(
//                         state.recipient.generate_direct_msg(&deps.as_ref(), funds)?,
//                     );
//                 }
//                 Some(_) => {
//                     let amp_message = state
//                         .recipient
//                         .generate_amp_msg(&deps.as_ref(), Some(funds))
//                         .unwrap();
//                     pkt = pkt.add_message(amp_message);
//                     let kernel_address = ADOContract::default().get_kernel_address(deps.storage)?;
//                     let sub_msg = pkt.to_sub_msg(
//                         kernel_address,
//                         Some(coins(
//                             state.amount_to_send.u128(),
//                             state.price.denom.clone(),
//                         )),
//                         1,
//                     )?;
//                     resp = resp.add_submessage(sub_msg);
//                 }
//             }
//             state.amount_to_send = Uint128::zero();
//             STATE.save(deps.storage, &state)?;
//         }
//         // Once all purchased tokens have been transferred, begin burning `limit` number of tokens
//         // that were not purchased.
//         let burn_msgs = get_burn_messages(&mut deps, env.contract.address.to_string(), limit)?;

//         if burn_msgs.is_empty() {
//             // When burn messages are empty, we have finished the sale, which is represented by
//             // having no State.
//             clear_state(deps.storage)?;
//         } else {
//             resp = resp.add_messages(burn_msgs);
//         }
//         // If we are here then there are no purchases to process so we can exit.
//         return Ok(resp.add_attribute("action", "transfer_tokens_and_send_funds"));
//     }
//     let mut purchases: Vec<Purchase> = PURCHASES
//         .range(deps.storage, None, None, Order::Ascending)
//         .flatten()
//         // Flatten Vec<Vec<Purchase>> into Vec<Purchase>.
//         .flat_map(|(_v, p)| p)
//         // Take one extra in order to compare what the next purchaser would be to check if some
//         // purchases will be left over.
//         .take(limit + 1)
//         .collect();

//     let config = CONFIG.load(deps.storage)?;
//     let mut rate_messages: Vec<SubMsg> = vec![];
//     let mut transfer_msgs: Vec<CosmosMsg> = vec![];

//     let last_purchaser = if purchases.len() == 1 {
//         purchases[0].purchaser.clone()
//     } else {
//         purchases[purchases.len() - 2].purchaser.clone()
//     };
//     // This subtraction is no problem as we will always have at least one purchase.
//     let subsequent_purchase = &purchases[purchases.len() - 1];
//     // If this is false, then there are some purchases that we will need to leave for the next
//     // round. Otherwise, we are able to process all of the purchases for the last purchaser and we
//     // can remove their entry from the map entirely.
//     let remove_last_purchaser = last_purchaser != subsequent_purchase.purchaser;

//     let mut number_of_last_purchases_removed = 0;
//     // If we took an extra element, we remove it. Otherwise limit + 1 was more than was necessary
//     // so we need to remove all of the purchases from the map.
//     if limit + 1 == purchases.len() {
//         // This is an O(1) operation from looking at the source code.
//         purchases.pop();
//     }

//     // Resolve the token contract address from the VFS
//     let token_contract_address = config.token_address.get_raw_address(&deps.as_ref())?;
//     for purchase in purchases.into_iter() {
//         let purchaser = purchase.purchaser;
//         let should_remove = purchaser != last_purchaser || remove_last_purchaser;
//         if should_remove && PURCHASES.has(deps.storage, &purchaser) {
//             PURCHASES.remove(deps.storage, &purchaser);
//         } else if purchaser == last_purchaser {
//             // Keep track of the number of purchases removed from the last purchaser to remove them
//             // at the end, if not all of them were removed.
//             number_of_last_purchases_removed += 1;
//         }
//         rate_messages.extend(purchase.msgs);
//         transfer_msgs.push(CosmosMsg::Wasm(WasmMsg::Execute {
//             contract_addr: token_contract_address.to_string(),
//             msg: encode_binary(&Cw721ExecuteMsg::TransferNft {
//                 recipient: AndrAddr::from_string(purchaser),
//                 token_id: purchase.token_id,
//             })?,
//             funds: vec![],
//         }));
//         state.amount_transferred = state.amount_transferred.checked_add(Uint128::one())?;
//     }
//     // If the last purchaser wasn't removed, remove the subset of purchases that were processed.
//     if PURCHASES.has(deps.storage, &last_purchaser) {
//         let last_purchases = PURCHASES.load(deps.storage, &last_purchaser)?;
//         PURCHASES.save(
//             deps.storage,
//             &last_purchaser,
//             &last_purchases[number_of_last_purchases_removed..].to_vec(),
//         )?;
//     }
//     STATE.save(deps.storage, &state)?;

//     Ok(resp
//         .add_attribute("action", "transfer_tokens_and_send_funds")
//         .add_messages(transfer_msgs)
//         .add_submessages(merge_sub_msgs(rate_messages)))
// }

// /// Processes a vector of purchases for the SAME user by merging all funds into a single BankMsg.
// /// The given purchaser is then removed from `PURCHASES`.
// ///
// /// ## Arguments
// /// * `storage`  - Mutable reference to Storage
// /// * `purchase` - Vector of purchases for the same user to issue a refund message for.
// /// * `price`    - The price of a token
// ///
// /// Returns an `Option<CosmosMsg>` which is `None` when the amount to refund is zero.
// fn process_refund(
//     storage: &mut dyn Storage,
//     purchases: &[Purchase],
//     price: &Coin,
// ) -> Option<CosmosMsg> {
//     let purchaser = purchases[0].purchaser.clone();
//     // Remove each entry as they get processed.
//     PURCHASES.remove(storage, &purchaser);
//     // Reduce a user's purchases into one message. While the tax paid on each item should
//     // be the same, it is not guaranteed given that the rates module is mutable during the
//     // sale.
//     let amount = purchases
//         .iter()
//         // This represents the total amount of funds they sent for each purchase.
//         .map(|p| p.tax_amount + price.amount)
//         // Adds up all of the purchases.
//         .reduce(|accum, item| accum + item)
//         .unwrap_or_else(Uint128::zero);

//     if amount > Uint128::zero() {
//         Some(CosmosMsg::Bank(BankMsg::Send {
//             to_address: purchaser,
//             amount: vec![Coin {
//                 denom: price.denom.clone(),
//                 amount,
//             }],
//         }))
//     } else {
//         None
//     }
// }

// fn get_burn_messages(
//     deps: &mut DepsMut,
//     address: String,
//     limit: usize,
// ) -> Result<Vec<CosmosMsg>, ContractError> {
//     let config = CONFIG.load(deps.storage)?;
//     let token_address = config.token_address.get_raw_address(&deps.as_ref())?;
//     let tokens_to_burn = query_tokens(&deps.querier, token_address.to_string(), address, limit)?;

//     tokens_to_burn
//         .into_iter()
//         .map(|token_id| {
//             // Any token that is burnable has been added to this map, and so must be removed.
//             AVAILABLE_TOKENS.remove(deps.storage, &token_id);
//             Ok(CosmosMsg::Wasm(WasmMsg::Execute {
//                 contract_addr: token_address.to_string(),
//                 funds: vec![],
//                 msg: encode_binary(&Cw721ExecuteMsg::Burn { token_id })?,
//             }))
//         })
//         .collect()
// }

// fn clear_state(storage: &mut dyn Storage) -> Result<(), ContractError> {
//     STATE.remove(storage);
//     NUMBER_OF_TOKENS_AVAILABLE.save(storage, &Uint128::zero())?;

//     Ok(())
// }

// fn query_tokens(
//     querier: &QuerierWrapper,
//     token_address: String,
//     owner: String,
//     limit: usize,
// ) -> Result<Vec<String>, ContractError> {
//     let res: TokensResponse = querier.query(&QueryRequest::Wasm(WasmQuery::Smart {
//         contract_addr: token_address,
//         msg: encode_binary(&Cw721QueryMsg::Tokens {
//             owner,
//             start_after: None,
//             limit: Some(limit as u32),
//         })?,
//     }))?;
//     Ok(res.tokens)
// }

// fn query_state(deps: Deps) -> Result<State, ContractError> {
//     Ok(STATE.load(deps.storage)?)
// }

// fn query_config(deps: Deps) -> Result<Config, ContractError> {
//     Ok(CONFIG.load(deps.storage)?)
// }

// fn query_available_tokens(
//     deps: Deps,
//     start_after: Option<String>,
//     limit: Option<u32>,
// ) -> Result<Vec<String>, ContractError> {
//     get_available_tokens(deps.storage, start_after, limit)
// }

// fn query_is_token_available(deps: Deps, id: String) -> IsTokenAvailableResponse {
//     IsTokenAvailableResponse {
//         is_token_available: AVAILABLE_TOKENS.has(deps.storage, &id),
//     }
// }<|MERGE_RESOLUTION|>--- conflicted
+++ resolved
@@ -141,13 +141,9 @@
         } => execute_start_campaign(ctx, start_time, end_time, presale),
         ExecuteMsg::PurchaseTiers { orders } => execute_purchase_tiers(ctx, orders),
         ExecuteMsg::Receive(msg) => handle_receive_cw20(ctx, msg),
-<<<<<<< HEAD
-        ExecuteMsg::EndCampaign {} => execute_end_campaign(ctx),
-        ExecuteMsg::Claim {} => execute_claim(ctx),
-=======
         ExecuteMsg::EndCampaign {} => execute_end_campaign(ctx, false),
         ExecuteMsg::DiscardCampaign {} => execute_end_campaign(ctx, true),
->>>>>>> 1c4ede08
+        ExecuteMsg::Claim {} => execute_claim(ctx),
         _ => ADOContract::default().execute(ctx, msg),
     }?;
 
