--- conflicted
+++ resolved
@@ -567,11 +567,7 @@
 fn handle_successful_claim(deps: DepsMut, sender: &Addr) -> Result<Response, ContractError> {
     let campaign_config = get_config(deps.storage)?;
 
-<<<<<<< HEAD
-    let orders = get_user_orders(deps.storage, sender.clone(), None, None, true, None)?;
-=======
-    let orders = get_user_orders(deps.storage, sender.clone(), None, None, true);
->>>>>>> 18e894ab
+    let orders = get_user_orders(deps.storage, sender.clone(), None, None, true, None);
     ensure!(!orders.is_empty(), ContractError::NoPurchases {});
 
     // mint tier token to the owner
@@ -600,11 +596,7 @@
 fn handle_failed_claim(deps: DepsMut, sender: &Addr) -> Result<Response, ContractError> {
     let campaign_config = get_config(deps.storage)?;
 
-<<<<<<< HEAD
-    let orders = get_user_orders(deps.storage, sender.clone(), None, None, false, None)?;
-=======
-    let orders = get_user_orders(deps.storage, sender.clone(), None, None, false);
->>>>>>> 18e894ab
+    let orders = get_user_orders(deps.storage, sender.clone(), None, None, false, None);
     ensure!(!orders.is_empty(), ContractError::NoPurchases {});
 
     // refund
@@ -675,7 +667,7 @@
         description: config.description,
         banner: config.banner,
         url: config.url,
-        tier_address: config.tier_address,
+        token_address: config.token_address,
         denom: config.denom,
         withdrawal_recipient: config.withdrawal_recipient,
         soft_cap: config.soft_cap,
@@ -701,7 +693,7 @@
         limit,
         true,
         order_by,
-    )?;
+    );
     Ok(TierOrdersResponse { orders })
 }
 fn query_tiers(
