use crate::state::{
    get_available_tokens, Purchase, AVAILABLE_TOKENS, CONFIG, NUMBER_OF_TOKENS_AVAILABLE,
    PURCHASES, SALE_CONDUCTED, STATE,
};
use andromeda_non_fungible_tokens::{
    crowdfund::{
        Config, CrowdfundMintMsg, ExecuteMsg, InstantiateMsg, IsTokenAvailableResponse, QueryMsg,
        State,
    },
    cw721::{ExecuteMsg as Cw721ExecuteMsg, MintMsg, QueryMsg as Cw721QueryMsg},
};
<<<<<<< HEAD
use andromeda_std::common::call_action::call_action;
use andromeda_std::{
    ado_contract::ADOContract,
    common::{call_action::get_action_name, context::ExecuteContext, merge_sub_msgs},
};
use andromeda_std::{
    amp::{messages::AMPPkt, recipient::Recipient},
    common::rates::get_tax_amount,
};
=======
use andromeda_std::{
    ado_base::ownership::OwnershipMessage,
    amp::{messages::AMPPkt, recipient::Recipient, AndrAddr},
    common::{
        actions::call_action,
        expiration::{expiration_from_milliseconds, get_and_validate_start_time, Expiry},
    },
};
use andromeda_std::{ado_contract::ADOContract, common::context::ExecuteContext};
>>>>>>> 11e545db

use andromeda_std::common::denom::validate_denom;
use andromeda_std::{
<<<<<<< HEAD
    ado_base::InstantiateMsg as BaseInstantiateMsg,
    common::{deduct_funds, encode_binary, Funds},
    error::{from_semver, ContractError},
=======
    ado_base::{hooks::AndromedaHook, InstantiateMsg as BaseInstantiateMsg, MigrateMsg},
    common::{deduct_funds, encode_binary, merge_sub_msgs, rates::get_tax_amount, Funds},
    error::ContractError,
>>>>>>> 11e545db
};

#[cfg(not(feature = "library"))]
use cosmwasm_std::entry_point;
use cosmwasm_std::{
    coins, ensure, has_coins, BankMsg, Binary, Coin, CosmosMsg, Deps, DepsMut, Env, MessageInfo,
    Order, QuerierWrapper, QueryRequest, Reply, Response, StdError, Storage, SubMsg, Uint128,
    WasmMsg, WasmQuery,
};
use cw721::{ContractInfoResponse, TokensResponse};
use cw_utils::nonpayable;
use std::cmp;

const MAX_LIMIT: u32 = 100;
const DEFAULT_LIMIT: u32 = 50;
pub(crate) const MAX_MINT_LIMIT: u32 = 100;
const CONTRACT_NAME: &str = "crates.io:andromeda-crowdfund";
const CONTRACT_VERSION: &str = env!("CARGO_PKG_VERSION");

#[cfg_attr(not(feature = "library"), entry_point)]
pub fn instantiate(
    deps: DepsMut,
    env: Env,
    info: MessageInfo,
    msg: InstantiateMsg,
) -> Result<Response, ContractError> {
    CONFIG.save(
        deps.storage,
        &Config {
            token_address: msg.token_address,
            can_mint_after_sale: msg.can_mint_after_sale,
        },
    )?;
    SALE_CONDUCTED.save(deps.storage, &false)?;
    NUMBER_OF_TOKENS_AVAILABLE.save(deps.storage, &Uint128::zero())?;
    let inst_resp = ADOContract::default().instantiate(
        deps.storage,
        env,
        deps.api,
<<<<<<< HEAD
=======
        &deps.querier,
>>>>>>> 11e545db
        info,
        BaseInstantiateMsg {
            ado_type: CONTRACT_NAME.to_string(),
            ado_version: CONTRACT_VERSION.to_string(),
            kernel_address: msg.kernel_address,
            owner: msg.owner,
        },
    )?;
<<<<<<< HEAD
=======
    let owner = ADOContract::default().owner(deps.storage)?;
    let mod_resp =
        ADOContract::default().register_modules(owner.as_str(), deps.storage, msg.modules)?;
>>>>>>> 11e545db

    Ok(inst_resp)
}

#[cfg_attr(not(feature = "library"), entry_point)]
pub fn reply(_deps: DepsMut, _env: Env, msg: Reply) -> Result<Response, ContractError> {
    if msg.result.is_err() {
        return Err(ContractError::Std(StdError::generic_err(
            msg.result.unwrap_err(),
        )));
    }

    Ok(Response::default())
}

#[cfg_attr(not(feature = "library"), entry_point)]
pub fn execute(
    deps: DepsMut,
    env: Env,
    info: MessageInfo,
    msg: ExecuteMsg,
) -> Result<Response, ContractError> {
    let ctx = ExecuteContext::new(deps, info, env);

    match msg {
        ExecuteMsg::AMPReceive(pkt) => {
            ADOContract::default().execute_amp_receive(ctx, pkt, handle_execute)
        }
        _ => handle_execute(ctx, msg),
    }
}

pub fn handle_execute(mut ctx: ExecuteContext, msg: ExecuteMsg) -> Result<Response, ContractError> {
<<<<<<< HEAD
    let _contract = ADOContract::default();
    let action = get_action_name(CONTRACT_NAME, msg.as_ref());
    call_action(
=======
    let contract = ADOContract::default();
    let action_response = call_action(
>>>>>>> 11e545db
        &mut ctx.deps,
        &ctx.info,
        &ctx.env,
        &ctx.amp_ctx,
        msg.as_ref(),
    )?;
<<<<<<< HEAD

    match msg {
=======
    if !matches!(msg, ExecuteMsg::UpdateAppContract { .. })
        && !matches!(
            msg,
            ExecuteMsg::Ownership(OwnershipMessage::UpdateOwner { .. })
        )
    {
        contract.module_hook::<Response>(
            &ctx.deps.as_ref(),
            AndromedaHook::OnExecute {
                sender: ctx.info.sender.to_string(),
                payload: encode_binary(&msg)?,
            },
        )?;
    }
    let res = match msg {
>>>>>>> 11e545db
        ExecuteMsg::Mint(mint_msgs) => execute_mint(ctx, mint_msgs),
        ExecuteMsg::StartSale {
            start_time,
            end_time,
            price,
            min_tokens_sold,
            max_amount_per_wallet,
            recipient,
        } => execute_start_sale(
            ctx,
            start_time,
            end_time,
            price,
            min_tokens_sold,
            max_amount_per_wallet,
            recipient,
        ),
        ExecuteMsg::Purchase { number_of_tokens } => {
            execute_purchase(ctx, number_of_tokens, action)
        }
        ExecuteMsg::PurchaseByTokenId { token_id } => {
            execute_purchase_by_token_id(ctx, token_id, action)
        }
        ExecuteMsg::ClaimRefund {} => execute_claim_refund(ctx),
        ExecuteMsg::EndSale { limit } => execute_end_sale(ctx, limit),
        ExecuteMsg::UpdateTokenContract { address } => execute_update_token_contract(ctx, address),
        _ => ADOContract::default().execute(ctx, msg),
    }?;
    Ok(res
        .add_submessages(action_response.messages)
        .add_attributes(action_response.attributes)
        .add_events(action_response.events))
}

fn execute_mint(
    ctx: ExecuteContext,
    mint_msgs: Vec<CrowdfundMintMsg>,
) -> Result<Response, ContractError> {
    let ExecuteContext {
        deps, info, env, ..
    } = ctx;
    nonpayable(&info)?;

    ensure!(
        mint_msgs.len() <= MAX_MINT_LIMIT as usize,
        ContractError::TooManyMintMessages {
            limit: MAX_MINT_LIMIT,
        }
    );
    let contract = ADOContract::default();
    ensure!(
        contract.is_contract_owner(deps.storage, info.sender.as_str())?,
        ContractError::Unauthorized {}
    );
    // Can only mint when no sale is ongoing.
    ensure!(
        STATE.may_load(deps.storage)?.is_none(),
        ContractError::SaleStarted {}
    );
    let sale_conducted = SALE_CONDUCTED.load(deps.storage)?;
    let config = CONFIG.load(deps.storage)?;
    ensure!(
        config.can_mint_after_sale || !sale_conducted,
        ContractError::CannotMintAfterSaleConducted {}
    );

    let token_contract = config.token_address;
    let crowdfund_contract = env.contract.address.to_string();
    let resolved_path = token_contract.get_raw_address(&deps.as_ref())?;

    let mut resp = Response::new();
    for mint_msg in mint_msgs {
        let mint_resp = mint(
            deps.storage,
            &crowdfund_contract,
            resolved_path.to_string(),
            mint_msg,
        )?;
        resp = resp
            .add_attributes(mint_resp.attributes)
            .add_submessages(mint_resp.messages);
    }

    Ok(resp)
}

fn mint(
    storage: &mut dyn Storage,
    crowdfund_contract: &str,
    token_contract: String,
    mint_msg: CrowdfundMintMsg,
) -> Result<Response, ContractError> {
    let mint_msg: MintMsg = MintMsg {
        token_id: mint_msg.token_id,
        owner: mint_msg
            .owner
            .unwrap_or_else(|| crowdfund_contract.to_owned()),
        token_uri: mint_msg.token_uri,
        extension: mint_msg.extension,
    };
    // We allow for owners other than the contract, incase the creator wants to set aside a few
    // tokens for some other use, say airdrop, team allocation, etc.  Only those which have the
    // contract as the owner will be available to sell.
    if mint_msg.owner == crowdfund_contract {
        // Mark token as available to purchase in next sale.
        AVAILABLE_TOKENS.save(storage, &mint_msg.token_id, &true)?;
        let current_number = NUMBER_OF_TOKENS_AVAILABLE.load(storage)?;
        NUMBER_OF_TOKENS_AVAILABLE.save(storage, &(current_number + Uint128::new(1)))?;
    }
    Ok(Response::new()
        .add_attribute("action", "mint")
        .add_message(WasmMsg::Execute {
            contract_addr: token_contract,
            msg: encode_binary(&Cw721ExecuteMsg::Mint {
                token_id: mint_msg.token_id,
                owner: mint_msg.owner,
                token_uri: mint_msg.token_uri,
                extension: mint_msg.extension,
            })?,
            funds: vec![],
        }))
}

fn execute_update_token_contract(
    ctx: ExecuteContext,
    address: AndrAddr,
) -> Result<Response, ContractError> {
    let ExecuteContext { deps, info, .. } = ctx;
    nonpayable(&info)?;

    let contract = ADOContract::default();
    ensure!(
        contract.is_contract_owner(deps.storage, info.sender.as_str())?,
        ContractError::Unauthorized {}
    );
    // Ensure no tokens have been minted already
    let num_tokens = NUMBER_OF_TOKENS_AVAILABLE
        .load(deps.storage)
        .unwrap_or(Uint128::zero());
    ensure!(num_tokens.is_zero(), ContractError::Unauthorized {});

    // Will error if not a valid path
    let addr = address.get_raw_address(&deps.as_ref())?;
    let query = Cw721QueryMsg::ContractInfo {};

    // Check contract is a valid CW721 contract
    let res: Result<ContractInfoResponse, StdError> = deps.querier.query_wasm_smart(addr, &query);
    ensure!(res.is_ok(), ContractError::Unauthorized {});

    CONFIG.update(deps.storage, |mut config| {
        config.token_address = address;
        Ok::<_, ContractError>(config)
    })?;
    Ok(Response::new().add_attribute("action", "update_token_contract"))
}

#[allow(clippy::too_many_arguments)]
fn execute_start_sale(
    ctx: ExecuteContext,
    start_time: Option<Expiry>,
    end_time: Expiry,
    price: Coin,
    min_tokens_sold: Uint128,
    max_amount_per_wallet: Option<u32>,
    recipient: Recipient,
) -> Result<Response, ContractError> {
    let ExecuteContext {
        deps, info, env, ..
    } = ctx;
    validate_denom(deps.as_ref(), price.denom.clone())?;
    recipient.validate(&deps.as_ref())?;
    nonpayable(&info)?;
    let ado_contract = ADOContract::default();

    // Validate recipient
    ado_contract.validate_andr_addresses(&deps.as_ref(), vec![recipient.address.clone()])?;
    ensure!(
        ADOContract::default().is_contract_owner(deps.storage, info.sender.as_str())?,
        ContractError::Unauthorized {}
    );
    // If start time wasn't provided, it will be set as the current_time
    let (start_expiration, _current_time) = get_and_validate_start_time(&env, start_time)?;

    let end_expiration = expiration_from_milliseconds(end_time.get_time(&env.block))?;

    ensure!(
        end_expiration > start_expiration,
        ContractError::StartTimeAfterEndTime {}
    );

    SALE_CONDUCTED.save(deps.storage, &true)?;
    let state = STATE.may_load(deps.storage)?;
    ensure!(state.is_none(), ContractError::SaleStarted {});
    let max_amount_per_wallet = max_amount_per_wallet.unwrap_or(1u32);

    // This is to prevent cloning price.
    let price_str = price.to_string();
    STATE.save(
        deps.storage,
        &State {
            end_time: end_expiration,
            price,
            min_tokens_sold,
            max_amount_per_wallet,
            amount_sold: Uint128::zero(),
            amount_to_send: Uint128::zero(),
            amount_transferred: Uint128::zero(),
            recipient,
        },
    )?;

    SALE_CONDUCTED.save(deps.storage, &true)?;

    Ok(Response::new()
        .add_attribute("action", "start_sale")
        .add_attribute("start_time", start_expiration.to_string())
        .add_attribute("end_time", end_expiration.to_string())
        .add_attribute("price", price_str)
        .add_attribute("min_tokens_sold", min_tokens_sold)
        .add_attribute("max_amount_per_wallet", max_amount_per_wallet.to_string()))
}

fn execute_purchase_by_token_id(
    ctx: ExecuteContext,
    token_id: String,
    action: String,
) -> Result<Response, ContractError> {
    let ExecuteContext {
        mut deps,
        info,
        env,
        ..
    } = ctx;
    let sender = info.sender.to_string();
    let state = STATE.may_load(deps.storage)?;

    // CHECK :: That there is an ongoing sale.
    ensure!(state.is_some(), ContractError::NoOngoingSale {});

    let mut state = state.unwrap();
    ensure!(
        !state.end_time.is_expired(&env.block),
        ContractError::NoOngoingSale {}
    );

    let mut purchases = PURCHASES
        .may_load(deps.storage, &sender)?
        .unwrap_or_default();

    ensure!(
        AVAILABLE_TOKENS.has(deps.storage, &token_id),
        ContractError::TokenNotAvailable {}
    );

    let max_possible = state.max_amount_per_wallet - purchases.len() as u32;

    // CHECK :: The user is able to purchase these without going over the limit.
    ensure!(max_possible > 0, ContractError::PurchaseLimitReached {});

    purchase_tokens(
        &mut deps,
        vec![token_id.clone()],
        &info,
        &mut state,
        &mut purchases,
        action,
    )?;

    STATE.save(deps.storage, &state)?;
    PURCHASES.save(deps.storage, &sender, &purchases)?;

    Ok(Response::new()
        .add_attribute("action", "purchase")
        .add_attribute("token_id", token_id))
}

fn execute_purchase(
    ctx: ExecuteContext,
    number_of_tokens: Option<u32>,
    action: String,
) -> Result<Response, ContractError> {
    let ExecuteContext {
        mut deps,
        info,
        env,
        ..
    } = ctx;
    let sender = info.sender.to_string();
    let state = STATE.may_load(deps.storage)?;

    // CHECK :: That there is an ongoing sale.
    ensure!(state.is_some(), ContractError::NoOngoingSale {});

    let mut state = state.unwrap();
    ensure!(
        !state.end_time.is_expired(&env.block),
        ContractError::NoOngoingSale {}
    );

    let mut purchases = PURCHASES
        .may_load(deps.storage, &sender)?
        .unwrap_or_default();

    let max_possible = state.max_amount_per_wallet - purchases.len() as u32;

    // CHECK :: The user is able to purchase these without going over the limit.
    ensure!(max_possible > 0, ContractError::PurchaseLimitReached {});

    let number_of_tokens_wanted =
        number_of_tokens.map_or(max_possible, |n| cmp::min(n, max_possible));

    // The number of token ids here is equal to min(number_of_tokens_wanted, num_tokens_left).
    let token_ids = get_available_tokens(deps.storage, None, Some(number_of_tokens_wanted))?;

    let number_of_tokens_purchased = token_ids.len();

    let required_payment = purchase_tokens(
        &mut deps,
        token_ids,
        &info,
        &mut state,
        &mut purchases,
        action,
    )?;

    PURCHASES.save(deps.storage, &sender, &purchases)?;
    STATE.save(deps.storage, &state)?;

    // Refund user if they sent more. This can happen near the end of the sale when they weren't
    // able to get the amount that they wanted.
    let mut funds = info.funds;
    deduct_funds(&mut funds, &required_payment)?;

    // If any funds were remaining after deduction, send refund.
    let resp = if has_coins(&funds, &Coin::new(1, state.price.denom)) {
        Response::new().add_message(BankMsg::Send {
            to_address: sender,
            amount: funds,
        })
    } else {
        Response::new()
    };

    Ok(resp
        .add_attribute("action", "purchase")
        .add_attribute(
            "number_of_tokens_wanted",
            number_of_tokens_wanted.to_string(),
        )
        .add_attribute(
            "number_of_tokens_purchased",
            number_of_tokens_purchased.to_string(),
        ))
}

fn purchase_tokens(
    deps: &mut DepsMut,
    token_ids: Vec<String>,
    info: &MessageInfo,
    state: &mut State,
    purchases: &mut Vec<Purchase>,
    action: String,
) -> Result<Coin, ContractError> {
    // CHECK :: There are any tokens left to purchase.
    ensure!(!token_ids.is_empty(), ContractError::AllTokensPurchased {});

    let number_of_tokens_purchased = token_ids.len();

    // CHECK :: The user has sent enough funds to cover the base fee (without any taxes).
    let total_cost = Coin::new(
        state.price.amount.u128() * number_of_tokens_purchased as u128,
        state.price.denom.clone(),
    );
    ensure!(
        has_coins(&info.funds, &total_cost),
        ContractError::InsufficientFunds {}
    );

    let mut total_tax_amount = Uint128::zero();

    // This is the same for each token, so we only need to do it once.
    let transfer_response = ADOContract::default().query_deducted_funds(
        deps.as_ref(),
        action,
        Funds::Native(state.price.clone()),
    )?;
    let mut current_number = NUMBER_OF_TOKENS_AVAILABLE.load(deps.storage)?;

    match transfer_response {
        Some(transfer_response) => {
            for token_id in token_ids {
                let remaining_amount = transfer_response.leftover_funds.try_get_coin()?;
                let tax_amount = get_tax_amount(
                    &transfer_response.msgs,
                    state.price.amount,
                    remaining_amount.amount,
                );

<<<<<<< HEAD
                let purchase = Purchase {
                    token_id: token_id.clone(),
                    tax_amount,
                    msgs: transfer_response.msgs.clone(),
                    purchaser: info.sender.to_string(),
                };

                total_tax_amount += tax_amount;

                state.amount_to_send += remaining_amount.amount;
                state.amount_sold += Uint128::new(1);
=======
        let purchase = Purchase {
            token_id: token_id.clone(),
            tax_amount,
            msgs: msgs.clone(),
            purchaser: info.sender.to_string(),
        };
        total_tax_amount = total_tax_amount.checked_add(tax_amount)?;

        state.amount_to_send = state.amount_to_send.checked_add(remaining_amount.amount)?;
        state.amount_sold = state.amount_sold.checked_add(Uint128::one())?;
>>>>>>> 11e545db

                purchases.push(purchase);

<<<<<<< HEAD
                AVAILABLE_TOKENS.remove(deps.storage, &token_id);
                current_number -= Uint128::new(1);
            }
            NUMBER_OF_TOKENS_AVAILABLE.save(deps.storage, &current_number)?;

            // CHECK :: User has sent enough to cover taxes.
            let required_payment = Coin {
                denom: state.price.denom.clone(),
                amount: state.price.amount * Uint128::from(number_of_tokens_purchased as u128)
                    + total_tax_amount,
            };
            ensure!(
                has_coins(&info.funds, &required_payment),
                ContractError::InsufficientFunds {}
            );
            Ok(required_payment)
        }
        None => {
            for token_id in token_ids {
                let purchase = Purchase {
                    token_id: token_id.clone(),
                    // Zero in this case
                    tax_amount: total_tax_amount,
                    msgs: vec![],
                    purchaser: info.sender.to_string(),
                };
                state.amount_to_send += total_cost.amount;
                state.amount_sold += Uint128::new(1);
                purchases.push(purchase);
                AVAILABLE_TOKENS.remove(deps.storage, &token_id);
                current_number -= Uint128::new(1);
            }
            NUMBER_OF_TOKENS_AVAILABLE.save(deps.storage, &current_number)?;
            Ok(total_cost)
        }
    }
=======
        AVAILABLE_TOKENS.remove(deps.storage, &token_id);
        current_number = current_number.checked_sub(Uint128::one())?;
    }
    NUMBER_OF_TOKENS_AVAILABLE.save(deps.storage, &current_number)?;

    // CHECK :: User has sent enough to cover taxes.
    let required_payment = Coin {
        denom: state.price.denom.clone(),
        amount: state
            .price
            .amount
            .checked_mul(Uint128::from(number_of_tokens_purchased as u128))?
            .checked_add(total_tax_amount)?,
    };
    ensure!(
        has_coins(&info.funds, &required_payment),
        ContractError::InsufficientFunds {}
    );
    Ok(required_payment)
>>>>>>> 11e545db
}

fn execute_claim_refund(ctx: ExecuteContext) -> Result<Response, ContractError> {
    let ExecuteContext {
        deps, info, env, ..
    } = ctx;
    nonpayable(&info)?;

    let state = STATE.may_load(deps.storage)?;
    ensure!(state.is_some(), ContractError::NoOngoingSale {});
    let state = state.unwrap();
    ensure!(
        state.end_time.is_expired(&env.block),
        ContractError::SaleNotEnded {}
    );
    ensure!(
        state.amount_sold < state.min_tokens_sold,
        ContractError::MinSalesExceeded {}
    );

    let purchases = PURCHASES.may_load(deps.storage, info.sender.as_str())?;
    ensure!(purchases.is_some(), ContractError::NoPurchases {});
    let purchases = purchases.unwrap();
    let refund_msg = process_refund(deps.storage, &purchases, &state.price);
    let mut resp = Response::new();
    if let Some(refund_msg) = refund_msg {
        resp = resp.add_message(refund_msg);
    }

    Ok(resp.add_attribute("action", "claim_refund"))
}

fn execute_end_sale(ctx: ExecuteContext, limit: Option<u32>) -> Result<Response, ContractError> {
    let ExecuteContext {
        mut deps,
        info,
        env,
        amp_ctx,
    } = ctx;
    nonpayable(&info)?;

    let state = STATE.may_load(deps.storage)?;
    ensure!(state.is_some(), ContractError::NoOngoingSale {});
    let state = state.unwrap();
    let number_of_tokens_available = NUMBER_OF_TOKENS_AVAILABLE.load(deps.storage)?;
    // In case the minimum sold tokens threshold is met, it has to be the owner who calls the function
    let contract = ADOContract::default();
    let has_minimum_sold = state.min_tokens_sold <= state.amount_sold;
    let is_owner = contract.is_contract_owner(deps.storage, info.sender.as_str())?;

    ensure!(
        // If all tokens have been sold the sale can be ended too.
        state.end_time.is_expired(&env.block)
            || number_of_tokens_available.is_zero()
            || (has_minimum_sold && is_owner),
        ContractError::SaleNotEnded {}
    );
    if state.amount_sold < state.min_tokens_sold {
        issue_refunds_and_burn_tokens(&mut deps, env, limit)
    } else {
        transfer_tokens_and_send_funds(
            ExecuteContext {
                deps,
                info,
                env,
                amp_ctx,
            },
            limit,
        )
    }
}

fn issue_refunds_and_burn_tokens(
    deps: &mut DepsMut,
    env: Env,
    limit: Option<u32>,
) -> Result<Response, ContractError> {
    let state = STATE.load(deps.storage)?;
    let limit = limit.unwrap_or(DEFAULT_LIMIT).min(MAX_LIMIT) as usize;
    ensure!(limit > 0, ContractError::LimitMustNotBeZero {});
    let mut refund_msgs: Vec<CosmosMsg> = vec![];
    // Issue refunds for `limit` number of users.
    let purchases: Vec<Vec<Purchase>> = PURCHASES
        .range(deps.storage, None, None, Order::Ascending)
        .take(limit)
        .flatten()
        .map(|(_v, p)| p)
        .collect();
    for purchase_vec in purchases.iter() {
        let refund_msg = process_refund(deps.storage, purchase_vec, &state.price);
        if let Some(refund_msg) = refund_msg {
            refund_msgs.push(refund_msg);
        }
    }

    // Burn `limit` number of tokens
    let burn_msgs = get_burn_messages(deps, env.contract.address.to_string(), limit)?;

    if burn_msgs.is_empty() && purchases.is_empty() {
        // When all tokens have been burned and all purchases have been refunded, the sale is over.
        clear_state(deps.storage)?;
    }

    Ok(Response::new()
        .add_attribute("action", "issue_refunds_and_burn_tokens")
        .add_messages(refund_msgs)
        .add_messages(burn_msgs))
}

fn transfer_tokens_and_send_funds(
    ctx: ExecuteContext,
    limit: Option<u32>,
) -> Result<Response, ContractError> {
    let ExecuteContext {
        mut deps,
        info,
        env,
        ..
    } = ctx;
    let mut state = STATE.load(deps.storage)?;
    let mut resp = Response::new();
    let limit = limit.unwrap_or(DEFAULT_LIMIT).min(MAX_LIMIT) as usize;

    ensure!(limit > 0, ContractError::LimitMustNotBeZero {});
    // Send the funds if they haven't been sent yet and if all of the tokens have been transferred.
    let mut pkt = match ctx.amp_ctx {
        Some(pkt) => pkt,
        None => AMPPkt::new(info.sender, env.contract.address.clone(), vec![]),
    };

    if state.amount_transferred == state.amount_sold {
        if state.amount_to_send > Uint128::zero() {
            let funds = vec![Coin {
                denom: state.price.denom.clone(),
                amount: state.amount_to_send,
            }];
            match state.recipient.msg {
                None => {
                    resp = resp.add_submessage(
                        state.recipient.generate_direct_msg(&deps.as_ref(), funds)?,
                    );
                }
                Some(_) => {
                    let amp_message = state
                        .recipient
                        .generate_amp_msg(&deps.as_ref(), Some(funds))
                        .unwrap();
                    pkt = pkt.add_message(amp_message);
                    let kernel_address = ADOContract::default().get_kernel_address(deps.storage)?;
                    let sub_msg = pkt.to_sub_msg(
                        kernel_address,
                        Some(coins(
                            state.amount_to_send.u128(),
                            state.price.denom.clone(),
                        )),
                        1,
                    )?;
                    resp = resp.add_submessage(sub_msg);
                }
            }
            state.amount_to_send = Uint128::zero();
            STATE.save(deps.storage, &state)?;
        }
        // Once all purchased tokens have been transferred, begin burning `limit` number of tokens
        // that were not purchased.
        let burn_msgs = get_burn_messages(&mut deps, env.contract.address.to_string(), limit)?;

        if burn_msgs.is_empty() {
            // When burn messages are empty, we have finished the sale, which is represented by
            // having no State.
            clear_state(deps.storage)?;
        } else {
            resp = resp.add_messages(burn_msgs);
        }
        // If we are here then there are no purchases to process so we can exit.
        return Ok(resp.add_attribute("action", "transfer_tokens_and_send_funds"));
    }
    let mut purchases: Vec<Purchase> = PURCHASES
        .range(deps.storage, None, None, Order::Ascending)
        .flatten()
        // Flatten Vec<Vec<Purchase>> into Vec<Purchase>.
        .flat_map(|(_v, p)| p)
        // Take one extra in order to compare what the next purchaser would be to check if some
        // purchases will be left over.
        .take(limit + 1)
        .collect();

    let config = CONFIG.load(deps.storage)?;
    let mut rate_messages: Vec<SubMsg> = vec![];
    let mut transfer_msgs: Vec<CosmosMsg> = vec![];

    let last_purchaser = if purchases.len() == 1 {
        purchases[0].purchaser.clone()
    } else {
        purchases[purchases.len() - 2].purchaser.clone()
    };
    // This subtraction is no problem as we will always have at least one purchase.
    let subsequent_purchase = &purchases[purchases.len() - 1];
    // If this is false, then there are some purchases that we will need to leave for the next
    // round. Otherwise, we are able to process all of the purchases for the last purchaser and we
    // can remove their entry from the map entirely.
    let remove_last_purchaser = last_purchaser != subsequent_purchase.purchaser;

    let mut number_of_last_purchases_removed = 0;
    // If we took an extra element, we remove it. Otherwise limit + 1 was more than was necessary
    // so we need to remove all of the purchases from the map.
    if limit + 1 == purchases.len() {
        // This is an O(1) operation from looking at the source code.
        purchases.pop();
    }

    // Resolve the token contract address from the VFS
    let token_contract_address = config.token_address.get_raw_address(&deps.as_ref())?;
    for purchase in purchases.into_iter() {
        let purchaser = purchase.purchaser;
        let should_remove = purchaser != last_purchaser || remove_last_purchaser;
        if should_remove && PURCHASES.has(deps.storage, &purchaser) {
            PURCHASES.remove(deps.storage, &purchaser);
        } else if purchaser == last_purchaser {
            // Keep track of the number of purchases removed from the last purchaser to remove them
            // at the end, if not all of them were removed.
            number_of_last_purchases_removed += 1;
        }
        rate_messages.extend(purchase.msgs);
        transfer_msgs.push(CosmosMsg::Wasm(WasmMsg::Execute {
            contract_addr: token_contract_address.to_string(),
            msg: encode_binary(&Cw721ExecuteMsg::TransferNft {
                recipient: AndrAddr::from_string(purchaser),
                token_id: purchase.token_id,
            })?,
            funds: vec![],
        }));
        state.amount_transferred = state.amount_transferred.checked_add(Uint128::one())?;
    }
    // If the last purchaser wasn't removed, remove the subset of purchases that were processed.
    if PURCHASES.has(deps.storage, &last_purchaser) {
        let last_purchases = PURCHASES.load(deps.storage, &last_purchaser)?;
        PURCHASES.save(
            deps.storage,
            &last_purchaser,
            &last_purchases[number_of_last_purchases_removed..].to_vec(),
        )?;
    }
    STATE.save(deps.storage, &state)?;

    Ok(resp
        .add_attribute("action", "transfer_tokens_and_send_funds")
        .add_messages(transfer_msgs)
        .add_submessages(merge_sub_msgs(rate_messages)))
}

/// Processes a vector of purchases for the SAME user by merging all funds into a single BankMsg.
/// The given purchaser is then removed from `PURCHASES`.
///
/// ## Arguments
/// * `storage`  - Mutable reference to Storage
/// * `purchase` - Vector of purchases for the same user to issue a refund message for.
/// * `price`    - The price of a token
///
/// Returns an `Option<CosmosMsg>` which is `None` when the amount to refund is zero.
fn process_refund(
    storage: &mut dyn Storage,
    purchases: &[Purchase],
    price: &Coin,
) -> Option<CosmosMsg> {
    let purchaser = purchases[0].purchaser.clone();
    // Remove each entry as they get processed.
    PURCHASES.remove(storage, &purchaser);
    // Reduce a user's purchases into one message. While the tax paid on each item should
    // be the same, it is not guaranteed given that the rates module is mutable during the
    // sale.
    let amount = purchases
        .iter()
        // This represents the total amount of funds they sent for each purchase.
        .map(|p| p.tax_amount + price.amount)
        // Adds up all of the purchases.
        .reduce(|accum, item| accum + item)
        .unwrap_or_else(Uint128::zero);

    if amount > Uint128::zero() {
        Some(CosmosMsg::Bank(BankMsg::Send {
            to_address: purchaser,
            amount: vec![Coin {
                denom: price.denom.clone(),
                amount,
            }],
        }))
    } else {
        None
    }
}

fn get_burn_messages(
    deps: &mut DepsMut,
    address: String,
    limit: usize,
) -> Result<Vec<CosmosMsg>, ContractError> {
    let config = CONFIG.load(deps.storage)?;
    let token_address = config.token_address.get_raw_address(&deps.as_ref())?;
    let tokens_to_burn = query_tokens(&deps.querier, token_address.to_string(), address, limit)?;

    tokens_to_burn
        .into_iter()
        .map(|token_id| {
            // Any token that is burnable has been added to this map, and so must be removed.
            AVAILABLE_TOKENS.remove(deps.storage, &token_id);
            Ok(CosmosMsg::Wasm(WasmMsg::Execute {
                contract_addr: token_address.to_string(),
                funds: vec![],
                msg: encode_binary(&Cw721ExecuteMsg::Burn { token_id })?,
            }))
        })
        .collect()
}

fn clear_state(storage: &mut dyn Storage) -> Result<(), ContractError> {
    STATE.remove(storage);
    NUMBER_OF_TOKENS_AVAILABLE.save(storage, &Uint128::zero())?;

    Ok(())
}

fn query_tokens(
    querier: &QuerierWrapper,
    token_address: String,
    owner: String,
    limit: usize,
) -> Result<Vec<String>, ContractError> {
    let res: TokensResponse = querier.query(&QueryRequest::Wasm(WasmQuery::Smart {
        contract_addr: token_address,
        msg: encode_binary(&Cw721QueryMsg::Tokens {
            owner,
            start_after: None,
            limit: Some(limit as u32),
        })?,
    }))?;
    Ok(res.tokens)
}

#[cfg_attr(not(feature = "library"), entry_point)]
pub fn query(deps: Deps, env: Env, msg: QueryMsg) -> Result<Binary, ContractError> {
    match msg {
        QueryMsg::State {} => encode_binary(&query_state(deps)?),
        QueryMsg::Config {} => encode_binary(&query_config(deps)?),
        QueryMsg::AvailableTokens { start_after, limit } => {
            encode_binary(&query_available_tokens(deps, start_after, limit)?)
        }
        QueryMsg::IsTokenAvailable { id } => encode_binary(&query_is_token_available(deps, id)),
        _ => ADOContract::default().query(deps, env, msg),
    }
}

fn query_state(deps: Deps) -> Result<State, ContractError> {
    Ok(STATE.load(deps.storage)?)
}

fn query_config(deps: Deps) -> Result<Config, ContractError> {
    Ok(CONFIG.load(deps.storage)?)
}

fn query_available_tokens(
    deps: Deps,
    start_after: Option<String>,
    limit: Option<u32>,
) -> Result<Vec<String>, ContractError> {
    get_available_tokens(deps.storage, start_after, limit)
}

fn query_is_token_available(deps: Deps, id: String) -> IsTokenAvailableResponse {
    IsTokenAvailableResponse {
        is_token_available: AVAILABLE_TOKENS.has(deps.storage, &id),
    }
}

#[cfg_attr(not(feature = "library"), entry_point)]
pub fn migrate(deps: DepsMut, _env: Env, _msg: MigrateMsg) -> Result<Response, ContractError> {
    ADOContract::default().migrate(deps, CONTRACT_NAME, CONTRACT_VERSION)
}<|MERGE_RESOLUTION|>--- conflicted
+++ resolved
@@ -9,39 +9,23 @@
     },
     cw721::{ExecuteMsg as Cw721ExecuteMsg, MintMsg, QueryMsg as Cw721QueryMsg},
 };
-<<<<<<< HEAD
-use andromeda_std::common::call_action::call_action;
-use andromeda_std::{
-    ado_contract::ADOContract,
-    common::{call_action::get_action_name, context::ExecuteContext, merge_sub_msgs},
-};
-use andromeda_std::{
-    amp::{messages::AMPPkt, recipient::Recipient},
-    common::rates::get_tax_amount,
-};
-=======
 use andromeda_std::{
     ado_base::ownership::OwnershipMessage,
     amp::{messages::AMPPkt, recipient::Recipient, AndrAddr},
     common::{
         actions::call_action,
+        call_action::get_action_name,
         expiration::{expiration_from_milliseconds, get_and_validate_start_time, Expiry},
+        rates::get_tax_amount,
     },
 };
 use andromeda_std::{ado_contract::ADOContract, common::context::ExecuteContext};
->>>>>>> 11e545db
 
 use andromeda_std::common::denom::validate_denom;
 use andromeda_std::{
-<<<<<<< HEAD
-    ado_base::InstantiateMsg as BaseInstantiateMsg,
-    common::{deduct_funds, encode_binary, Funds},
-    error::{from_semver, ContractError},
-=======
-    ado_base::{hooks::AndromedaHook, InstantiateMsg as BaseInstantiateMsg, MigrateMsg},
-    common::{deduct_funds, encode_binary, merge_sub_msgs, rates::get_tax_amount, Funds},
+    ado_base::{InstantiateMsg as BaseInstantiateMsg, MigrateMsg},
+    common::{deduct_funds, encode_binary, merge_sub_msgs, Funds},
     error::ContractError,
->>>>>>> 11e545db
 };
 
 #[cfg(not(feature = "library"))]
@@ -81,10 +65,7 @@
         deps.storage,
         env,
         deps.api,
-<<<<<<< HEAD
-=======
         &deps.querier,
->>>>>>> 11e545db
         info,
         BaseInstantiateMsg {
             ado_type: CONTRACT_NAME.to_string(),
@@ -93,12 +74,6 @@
             owner: msg.owner,
         },
     )?;
-<<<<<<< HEAD
-=======
-    let owner = ADOContract::default().owner(deps.storage)?;
-    let mod_resp =
-        ADOContract::default().register_modules(owner.as_str(), deps.storage, msg.modules)?;
->>>>>>> 11e545db
 
     Ok(inst_resp)
 }
@@ -132,40 +107,18 @@
 }
 
 pub fn handle_execute(mut ctx: ExecuteContext, msg: ExecuteMsg) -> Result<Response, ContractError> {
-<<<<<<< HEAD
-    let _contract = ADOContract::default();
     let action = get_action_name(CONTRACT_NAME, msg.as_ref());
-    call_action(
-=======
+
     let contract = ADOContract::default();
     let action_response = call_action(
->>>>>>> 11e545db
         &mut ctx.deps,
         &ctx.info,
         &ctx.env,
         &ctx.amp_ctx,
         msg.as_ref(),
     )?;
-<<<<<<< HEAD
-
-    match msg {
-=======
-    if !matches!(msg, ExecuteMsg::UpdateAppContract { .. })
-        && !matches!(
-            msg,
-            ExecuteMsg::Ownership(OwnershipMessage::UpdateOwner { .. })
-        )
-    {
-        contract.module_hook::<Response>(
-            &ctx.deps.as_ref(),
-            AndromedaHook::OnExecute {
-                sender: ctx.info.sender.to_string(),
-                payload: encode_binary(&msg)?,
-            },
-        )?;
-    }
+
     let res = match msg {
->>>>>>> 11e545db
         ExecuteMsg::Mint(mint_msgs) => execute_mint(ctx, mint_msgs),
         ExecuteMsg::StartSale {
             start_time,
@@ -564,7 +517,6 @@
                     remaining_amount.amount,
                 );
 
-<<<<<<< HEAD
                 let purchase = Purchase {
                     token_id: token_id.clone(),
                     tax_amount,
@@ -576,22 +528,9 @@
 
                 state.amount_to_send += remaining_amount.amount;
                 state.amount_sold += Uint128::new(1);
-=======
-        let purchase = Purchase {
-            token_id: token_id.clone(),
-            tax_amount,
-            msgs: msgs.clone(),
-            purchaser: info.sender.to_string(),
-        };
-        total_tax_amount = total_tax_amount.checked_add(tax_amount)?;
-
-        state.amount_to_send = state.amount_to_send.checked_add(remaining_amount.amount)?;
-        state.amount_sold = state.amount_sold.checked_add(Uint128::one())?;
->>>>>>> 11e545db
 
                 purchases.push(purchase);
 
-<<<<<<< HEAD
                 AVAILABLE_TOKENS.remove(deps.storage, &token_id);
                 current_number -= Uint128::new(1);
             }
@@ -628,27 +567,6 @@
             Ok(total_cost)
         }
     }
-=======
-        AVAILABLE_TOKENS.remove(deps.storage, &token_id);
-        current_number = current_number.checked_sub(Uint128::one())?;
-    }
-    NUMBER_OF_TOKENS_AVAILABLE.save(deps.storage, &current_number)?;
-
-    // CHECK :: User has sent enough to cover taxes.
-    let required_payment = Coin {
-        denom: state.price.denom.clone(),
-        amount: state
-            .price
-            .amount
-            .checked_mul(Uint128::from(number_of_tokens_purchased as u128))?
-            .checked_add(total_tax_amount)?,
-    };
-    ensure!(
-        has_coins(&info.funds, &required_payment),
-        ContractError::InsufficientFunds {}
-    );
-    Ok(required_payment)
->>>>>>> 11e545db
 }
 
 fn execute_claim_refund(ctx: ExecuteContext) -> Result<Response, ContractError> {
