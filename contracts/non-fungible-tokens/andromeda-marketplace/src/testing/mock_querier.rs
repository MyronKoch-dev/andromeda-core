--- conflicted
+++ resolved
@@ -1,27 +1,15 @@
 use andromeda_app::app::QueryMsg as AppQueryMsg;
 use andromeda_std::ado_contract::ADOContract;
+use andromeda_std::common::Funds;
 use andromeda_std::testing::mock_querier::MockAndromedaQuerier;
 pub use andromeda_std::testing::mock_querier::{MOCK_APP_CONTRACT, MOCK_KERNEL_CONTRACT};
-<<<<<<< HEAD
-=======
-use andromeda_std::{
-    ado_base::hooks::{AndromedaHook, HookMsg, OnFundsTransferResponse},
-    ado_contract::ADOContract,
-    common::Funds,
-};
 use cosmwasm_schema::cw_serde;
->>>>>>> 11e545db
 use cosmwasm_std::{
     coin, from_json,
     testing::{mock_env, mock_info, MockApi, MockQuerier, MockStorage, MOCK_CONTRACT_ADDR},
-<<<<<<< HEAD
-    to_json_binary, Binary, Coin, ContractResult, OwnedDeps, Querier, QuerierResult, QueryRequest,
-    SystemError, SystemResult, WasmQuery,
-=======
     to_json_binary, BankMsg, BankQuery, Binary, Coin, ContractResult, CosmosMsg, OwnedDeps,
     Querier, QuerierResult, QuerierWrapper, QueryRequest, Response, SubMsg, SystemError,
     SystemResult, Uint128, WasmQuery,
->>>>>>> 11e545db
 };
 use cw721::{Cw721QueryMsg, OwnerOfResponse};
 
