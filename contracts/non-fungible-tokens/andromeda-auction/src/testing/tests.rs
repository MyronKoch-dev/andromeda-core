use crate::{
    contract::{execute, instantiate, query},
    state::{auction_infos, TOKEN_AUCTION_STATE},
    testing::mock_querier::{
        mock_dependencies_custom, MOCK_TOKEN_ADDR, MOCK_TOKEN_OWNER, MOCK_UNCLAIMED_TOKEN,
    },
};
use andromeda_non_fungible_tokens::{
    auction::{
        AuctionInfo, AuctionStateResponse, Cw20HookMsg, Cw721HookMsg, ExecuteMsg, InstantiateMsg,
        QueryMsg, TokenAuctionState,
    },
    cw721::ExecuteMsg as Cw721ExecuteMsg,
};
use andromeda_std::testing::mock_querier::MOCK_CW20_CONTRACT;
use andromeda_std::{
<<<<<<< HEAD
    ado_base::rates::{LocalRate, LocalRateType, LocalRateValue, Rate},
    ado_contract::ADOContract,
    amp::{AndrAddr, Recipient},
    common::{encode_binary, expiration::MILLISECONDS_TO_NANOSECONDS_RATIO},
=======
    ado_base::modules::Module,
    amp::AndrAddr,
    common::{
        denom::Asset,
        encode_binary,
        expiration::{Expiry, MILLISECONDS_TO_NANOSECONDS_RATIO},
        reply::ReplyId,
        Milliseconds,
    },
>>>>>>> 11e545db
    error::ContractError,
    os::economics::ExecuteMsg as EconomicsExecuteMsg,
    testing::mock_querier::MOCK_KERNEL_CONTRACT,
};
use cosmwasm_std::{
    attr, coin, coins, from_json,
    testing::{mock_dependencies, mock_env, mock_info},
    to_json_binary, Addr, BankMsg, CosmosMsg, Deps, DepsMut, Env, Response, SubMsg, Timestamp,
    Uint128, WasmMsg,
};
use cw20::{Cw20ExecuteMsg, Cw20ReceiveMsg};
use cw721::Cw721ReceiveMsg;
use cw_utils::Expiration;

<<<<<<< HEAD
// const ADDRESS_LIST: &str = "addresslist";
// const RATES: &str = "rates";

fn init(deps: DepsMut) -> Response {
=======
fn init(deps: DepsMut, modules: Option<Vec<Module>>) -> Response {
>>>>>>> 11e545db
    let msg = InstantiateMsg {
        owner: None,
        kernel_address: MOCK_KERNEL_CONTRACT.to_string(),
        authorized_token_addresses: Some(vec![AndrAddr::from_string(MOCK_TOKEN_ADDR)]),
        authorized_cw20_address: None,
    };

    let info = mock_info("owner", &[]);
    instantiate(deps, mock_env(), info, msg).unwrap()
}

fn init_cw20(deps: DepsMut, modules: Option<Vec<Module>>) -> Response {
    let msg = InstantiateMsg {
        owner: None,
        modules,
        kernel_address: MOCK_KERNEL_CONTRACT.to_string(),
        authorized_token_addresses: Some(vec![AndrAddr::from_string(MOCK_TOKEN_ADDR)]),
        authorized_cw20_address: Some(AndrAddr::from_string(MOCK_CW20_CONTRACT)),
    };

    let info = mock_info("owner", &[]);
    instantiate(deps, mock_env(), info, msg).unwrap()
}

fn query_latest_auction_state_helper(deps: Deps, env: Env) -> AuctionStateResponse {
    let query_msg = QueryMsg::LatestAuctionState {
        token_id: MOCK_UNCLAIMED_TOKEN.to_owned(),
        token_address: MOCK_TOKEN_ADDR.to_owned(),
    };
    from_json(query(deps, env, query_msg).unwrap()).unwrap()
}

fn current_time() -> u64 {
    mock_env().block.time.nanos() / MILLISECONDS_TO_NANOSECONDS_RATIO
}

fn start_auction(deps: DepsMut, whitelist: Option<Vec<Addr>>, min_bid: Option<Uint128>) {
    let hook_msg = Cw721HookMsg::StartAuction {
        start_time: None,
        end_time: Expiry::FromNow(Milliseconds(20_000_000)),
        coin_denom: Asset::NativeToken("uusd".to_string()),
        whitelist,
        min_bid,
        recipient: None,
    };
    let msg = ExecuteMsg::ReceiveNft(Cw721ReceiveMsg {
        sender: MOCK_TOKEN_OWNER.to_owned(),
        token_id: MOCK_UNCLAIMED_TOKEN.to_owned(),
        msg: encode_binary(&hook_msg).unwrap(),
    });
    let env = mock_env();

    let info = mock_info(MOCK_TOKEN_ADDR, &[]);
    let _res = execute(deps, env, info, msg).unwrap();
}

fn start_auction_cw20(deps: DepsMut, whitelist: Option<Vec<Addr>>, min_bid: Option<Uint128>) {
    let hook_msg = Cw721HookMsg::StartAuction {
        start_time: None,
        end_time: Expiry::FromNow(Milliseconds(20_000_000)),
        coin_denom: Asset::Cw20Token(AndrAddr::from_string(MOCK_CW20_CONTRACT.to_string())),
        whitelist,
        min_bid,
        recipient: None,
    };
    let msg = ExecuteMsg::ReceiveNft(Cw721ReceiveMsg {
        sender: MOCK_TOKEN_OWNER.to_owned(),
        token_id: MOCK_UNCLAIMED_TOKEN.to_owned(),
        msg: encode_binary(&hook_msg).unwrap(),
    });
    let env = mock_env();

    let info = mock_info(MOCK_TOKEN_ADDR, &[]);
    let _res = execute(deps, env, info, msg).unwrap();
}

fn assert_auction_created(deps: Deps, whitelist: Option<Vec<Addr>>, min_bid: Option<Uint128>) {
    let current_time = mock_env().block.time.nanos() / MILLISECONDS_TO_NANOSECONDS_RATIO;
    let duration = 20_000_000;
    assert_eq!(
        TokenAuctionState {
            start_time: Expiration::AtTime(Timestamp::from_nanos((current_time + 1) * 1_000_000)),
            end_time: Expiration::AtTime(Timestamp::from_nanos(
                (current_time + duration) * 1_000_000
            )),
            high_bidder_addr: Addr::unchecked(""),
            high_bidder_amount: Uint128::zero(),
            coin_denom: "uusd".to_string(),
            uses_cw20: false,
            auction_id: 1u128.into(),
            owner: MOCK_TOKEN_OWNER.to_string(),
            token_id: MOCK_UNCLAIMED_TOKEN.to_owned(),
            token_address: MOCK_TOKEN_ADDR.to_owned(),
            is_cancelled: false,
            min_bid,
            whitelist,
            recipient: None
        },
        TOKEN_AUCTION_STATE.load(deps.storage, 1u128).unwrap()
    );

    assert_eq!(
        AuctionInfo {
            auction_ids: vec![Uint128::from(1u128)],
            token_address: MOCK_TOKEN_ADDR.to_owned(),
            token_id: MOCK_UNCLAIMED_TOKEN.to_owned(),
        },
        auction_infos()
            .load(
                deps.storage,
                &(MOCK_UNCLAIMED_TOKEN.to_owned() + MOCK_TOKEN_ADDR)
            )
            .unwrap()
    );
}

fn assert_auction_created_cw20(deps: Deps, whitelist: Option<Vec<Addr>>, min_bid: Option<Uint128>) {
    let current_time = mock_env().block.time.nanos() / MILLISECONDS_TO_NANOSECONDS_RATIO;
    let duration = 20_000_000;
    assert_eq!(
        TokenAuctionState {
            start_time: Expiration::AtTime(Timestamp::from_nanos((current_time + 1) * 1_000_000)),
            end_time: Expiration::AtTime(Timestamp::from_nanos(
                (current_time + duration) * 1_000_000
            )),
            high_bidder_addr: Addr::unchecked(""),
            high_bidder_amount: Uint128::zero(),
            coin_denom: MOCK_CW20_CONTRACT.to_string(),
            uses_cw20: true,
            auction_id: 1u128.into(),
            owner: MOCK_TOKEN_OWNER.to_string(),
            token_id: MOCK_UNCLAIMED_TOKEN.to_owned(),
            token_address: MOCK_TOKEN_ADDR.to_owned(),
            is_cancelled: false,
            min_bid,
            whitelist,
            recipient: None
        },
        TOKEN_AUCTION_STATE.load(deps.storage, 1u128).unwrap()
    );

    assert_eq!(
        AuctionInfo {
            auction_ids: vec![Uint128::from(1u128)],
            token_address: MOCK_TOKEN_ADDR.to_owned(),
            token_id: MOCK_UNCLAIMED_TOKEN.to_owned(),
        },
        auction_infos()
            .load(
                deps.storage,
                &(MOCK_UNCLAIMED_TOKEN.to_owned() + MOCK_TOKEN_ADDR)
            )
            .unwrap()
    );
}

#[test]
fn test_auction_instantiate() {
    let mut deps = mock_dependencies();
    let res = init(deps.as_mut());
    assert_eq!(0, res.messages.len());
}

#[test]
fn test_auction_instantiate_cw20() {
    let mut deps = mock_dependencies();
    let res = init_cw20(deps.as_mut(), None);
    assert_eq!(0, res.messages.len());
}

#[test]
fn test_execute_place_bid_non_existing_auction() {
    let mut deps = mock_dependencies_custom(&[]);
    let env = mock_env();
    let _res = init(deps.as_mut());

    let msg = ExecuteMsg::PlaceBid {
        token_id: MOCK_UNCLAIMED_TOKEN.to_string(),
        token_address: MOCK_TOKEN_ADDR.to_string(),
    };
    let info = mock_info("bidder", &coins(100, "uusd"));
    let res = execute(deps.as_mut(), env, info, msg);
    assert_eq!(ContractError::AuctionDoesNotExist {}, res.unwrap_err());
}

#[test]
fn execute_place_bid_auction_not_started() {
    let mut deps = mock_dependencies_custom(&[]);
    let mut env = mock_env();
    let _res = init(deps.as_mut());

    start_auction(deps.as_mut(), None, None);
    assert_auction_created(deps.as_ref(), None, None);

    let msg = ExecuteMsg::PlaceBid {
        token_id: MOCK_UNCLAIMED_TOKEN.to_owned(),
        token_address: MOCK_TOKEN_ADDR.to_string(),
    };

    env.block.time = Timestamp::from_seconds(50u64);

    let info = mock_info("sender", &coins(100, "uusd".to_string()));
    let res = execute(deps.as_mut(), env, info, msg);
    assert_eq!(ContractError::AuctionNotStarted {}, res.unwrap_err());
}

#[test]
fn execute_place_bid_auction_ended() {
    let mut deps = mock_dependencies_custom(&[]);
    let mut env = mock_env();
    let _res = init(deps.as_mut());

    start_auction(deps.as_mut(), None, None);
    assert_auction_created(deps.as_ref(), None, None);

    let msg = ExecuteMsg::PlaceBid {
        token_id: MOCK_UNCLAIMED_TOKEN.to_owned(),
        token_address: MOCK_TOKEN_ADDR.to_string(),
    };

    env.block.time = env.block.time.plus_days(1);

    let info = mock_info("sender", &coins(100, "uusd".to_string()));
    let res = execute(deps.as_mut(), env, info, msg);
    assert_eq!(ContractError::AuctionEnded {}, res.unwrap_err());
}

#[test]
fn execute_place_bid_token_owner_cannot_bid() {
    let mut deps = mock_dependencies_custom(&[]);
    let mut env = mock_env();
    let _res = init(deps.as_mut());

    start_auction(deps.as_mut(), None, None);
    assert_auction_created(deps.as_ref(), None, None);

    let msg = ExecuteMsg::PlaceBid {
        token_id: MOCK_UNCLAIMED_TOKEN.to_owned(),
        token_address: MOCK_TOKEN_ADDR.to_string(),
    };
    env.block.time = env.block.time.plus_seconds(1);
    let info = mock_info(MOCK_TOKEN_OWNER, &coins(100, "uusd".to_string()));
    let res = execute(deps.as_mut(), env, info, msg);
    assert_eq!(ContractError::TokenOwnerCannotBid {}, res.unwrap_err());
}

#[test]
fn execute_place_bid_whitelist() {
    let mut deps = mock_dependencies_custom(&[]);
    let mut env = mock_env();
    let _res = init(deps.as_mut());

    start_auction(deps.as_mut(), Some(vec![Addr::unchecked("sender")]), None);
    assert_auction_created(deps.as_ref(), Some(vec![Addr::unchecked("sender")]), None);

    let msg = ExecuteMsg::PlaceBid {
        token_id: MOCK_UNCLAIMED_TOKEN.to_owned(),
        token_address: MOCK_TOKEN_ADDR.to_string(),
    };

    let info = mock_info("not_sender", &coins(100, "uusd".to_string()));
    env.block.time = env.block.time.plus_seconds(1);
    let res = execute(deps.as_mut(), env.clone(), info, msg.clone());
    assert_eq!(ContractError::Unauthorized {}, res.unwrap_err());

    let info = mock_info("sender", &coins(100, "uusd".to_string()));
    let _res = execute(deps.as_mut(), env, info, msg).unwrap();
}

#[test]
fn execute_place_bid_whitelist_cw20() {
    let mut deps = mock_dependencies_custom(&[]);
    let mut env = mock_env();
    let _res = init_cw20(deps.as_mut(), None);

    start_auction_cw20(deps.as_mut(), Some(vec![Addr::unchecked("sender")]), None);
    assert_auction_created_cw20(deps.as_ref(), Some(vec![Addr::unchecked("sender")]), None);

    let hook_msg = Cw20HookMsg::PlaceBid {
        token_id: MOCK_UNCLAIMED_TOKEN.to_owned(),
        token_address: MOCK_TOKEN_ADDR.to_string(),
    };
    let msg = ExecuteMsg::Receive(Cw20ReceiveMsg {
        sender: "sender".to_string(),
        amount: Uint128::new(100),
        msg: encode_binary(&hook_msg).unwrap(),
    });

    let invalid_asset = "invalid_asset";
    let info = mock_info(invalid_asset, &coins(100, "uusd".to_string()));
    env.block.time = env.block.time.plus_seconds(1);
    let res = execute(deps.as_mut(), env.clone(), info, msg.clone());
    assert_eq!(
        ContractError::InvalidAsset {
            asset: invalid_asset.to_string()
        },
        res.unwrap_err()
    );

    let info = mock_info(MOCK_CW20_CONTRACT, &[]);
    let _res = execute(deps.as_mut(), env, info, msg).unwrap();
}

#[test]
fn execute_place_bid_highest_bidder_cannot_outbid() {
    let mut deps = mock_dependencies_custom(&[]);
    let mut env = mock_env();
    let _res = init(deps.as_mut());

    start_auction(deps.as_mut(), None, None);
    assert_auction_created(deps.as_ref(), None, None);

    let msg = ExecuteMsg::PlaceBid {
        token_id: MOCK_UNCLAIMED_TOKEN.to_owned(),
        token_address: MOCK_TOKEN_ADDR.to_string(),
    };

    env.block.time = env.block.time.plus_seconds(1);
    let info = mock_info("sender", &coins(100, "uusd".to_string()));
    let _res = execute(deps.as_mut(), env.clone(), info, msg.clone()).unwrap();
    env.block.time = env.block.time.plus_seconds(2);
    let info = mock_info("sender", &coins(200, "uusd".to_string()));
    let res = execute(deps.as_mut(), env, info, msg);
    assert_eq!(
        ContractError::HighestBidderCannotOutBid {},
        res.unwrap_err()
    );
}

#[test]
fn execute_place_bid_bid_smaller_than_highest_bid() {
    let mut deps = mock_dependencies_custom(&[]);
    let mut env = mock_env();
    let _res = init(deps.as_mut());

    start_auction(deps.as_mut(), None, None);
    assert_auction_created(deps.as_ref(), None, None);

    let msg = ExecuteMsg::PlaceBid {
        token_id: MOCK_UNCLAIMED_TOKEN.to_owned(),
        token_address: MOCK_TOKEN_ADDR.to_string(),
    };

    env.block.time = env.block.time.plus_seconds(1);
    let info = mock_info("sender", &coins(100, "uusd".to_string()));
    let _res = execute(deps.as_mut(), env.clone(), info, msg.clone()).unwrap();

    env.block.time = env.block.time.plus_seconds(2);
    let info = mock_info("other", &coins(50, "uusd".to_string()));
    let res = execute(deps.as_mut(), env, info, msg);
    assert_eq!(ContractError::BidSmallerThanHighestBid {}, res.unwrap_err());
}

#[test]
fn execute_place_bid_invalid_coins_sent() {
    let mut deps = mock_dependencies_custom(&[]);
    let mut env = mock_env();
    let _res = init(deps.as_mut());

    start_auction(deps.as_mut(), None, None);
    assert_auction_created(deps.as_ref(), None, None);

    let error = ContractError::InvalidFunds {
        msg: "One coin should be sent.".to_string(),
    };
    let msg = ExecuteMsg::PlaceBid {
        token_id: MOCK_UNCLAIMED_TOKEN.to_string(),
        token_address: MOCK_TOKEN_ADDR.to_string(),
    };
    env.block.time = env.block.time.plus_seconds(1);

    // No coins sent
    let info = mock_info("sender", &[]);
    let res = execute(deps.as_mut(), env.clone(), info, msg.clone());
    assert_eq!(error, res.unwrap_err());

    // Multiple coins sent
    let info = mock_info("sender", &[coin(100, "uusd"), coin(100, "uluna")]);
    let res = execute(deps.as_mut(), env.clone(), info, msg.clone());
    assert_eq!(error, res.unwrap_err());

    let error = ContractError::InvalidFunds {
        msg: "No uusd assets are provided to auction".to_string(),
    };

    // Invalid denom sent
    let info = mock_info("sender", &[coin(100, "uluna")]);
    let res = execute(deps.as_mut(), env.clone(), info, msg.clone());
    assert_eq!(error, res.unwrap_err());

    // Correct denom but empty
    let info = mock_info("sender", &[coin(0, "uusd")]);
    let res = execute(deps.as_mut(), env, info, msg);
    assert_eq!(error, res.unwrap_err());
}

#[test]
fn execute_place_bid_multiple_bids() {
    let mut deps = mock_dependencies_custom(&[]);
    let mut env = mock_env();
    let _res = init(deps.as_mut());

    start_auction(deps.as_mut(), None, None);
    assert_auction_created(deps.as_ref(), None, None);

    let msg = ExecuteMsg::PlaceBid {
        token_id: MOCK_UNCLAIMED_TOKEN.to_owned(),
        token_address: MOCK_TOKEN_ADDR.to_string(),
    };
    env.block.time = env.block.time.plus_seconds(1);
    let info = mock_info("sender", &coins(100, "uusd".to_string()));
    let res = execute(deps.as_mut(), env.clone(), info.clone(), msg.clone()).unwrap();

    assert_eq!(
        Response::new()
            .add_attributes(vec![
                attr("action", "bid"),
                attr("token_id", MOCK_UNCLAIMED_TOKEN),
                attr("bider", info.sender),
                attr("amount", "100"),
            ])
            // Economics message
            .add_submessage(SubMsg::reply_on_error(
                CosmosMsg::Wasm(WasmMsg::Execute {
                    contract_addr: "economics_contract".to_string(),
                    msg: to_json_binary(&EconomicsExecuteMsg::PayFee {
                        payee: Addr::unchecked("sender"),
                        action: "PlaceBid".to_string()
                    })
                    .unwrap(),
                    funds: vec![],
                }),
                ReplyId::PayFee.repr(),
            )),
        res
    );
    let mut expected_response = AuctionStateResponse {
        start_time: Expiration::AtTime(Timestamp::from_nanos(1571797419880000000)),
        end_time: Expiration::AtTime(Timestamp::from_nanos(1571817419879000000)),
        high_bidder_addr: "sender".to_string(),
        high_bidder_amount: Uint128::from(100u128),
        auction_id: Uint128::from(1u128),
        coin_denom: "uusd".to_string(),
        uses_cw20: false,
        is_cancelled: false,
        min_bid: None,
        whitelist: None,
        owner: "owner".to_string(),
        recipient: None,
    };

    let res = query_latest_auction_state_helper(deps.as_ref(), env.clone());
    assert_eq!(expected_response, res);

    env.block.time = env.block.time.plus_seconds(2);
    let info = mock_info("other", &coins(200, "uusd".to_string()));
    let res = execute(deps.as_mut(), env.clone(), info.clone(), msg.clone()).unwrap();
    assert_eq!(
        Response::new()
            .add_message(CosmosMsg::Bank(BankMsg::Send {
                to_address: "sender".to_string(),
                amount: coins(100, "uusd")
            }))
            .add_attributes(vec![
                attr("action", "bid"),
                attr("token_id", MOCK_UNCLAIMED_TOKEN),
                attr("bider", info.sender),
                attr("amount", "200"),
            ])
            // Economics message
            .add_submessage(SubMsg::reply_on_error(
                CosmosMsg::Wasm(WasmMsg::Execute {
                    contract_addr: "economics_contract".to_string(),
                    msg: to_json_binary(&EconomicsExecuteMsg::PayFee {
                        payee: Addr::unchecked("other"),
                        action: "PlaceBid".to_string()
                    })
                    .unwrap(),
                    funds: vec![],
                }),
                ReplyId::PayFee.repr(),
            )),
        res
    );

    expected_response.high_bidder_addr = "other".to_string();
    expected_response.high_bidder_amount = Uint128::from(200u128);
    let res = query_latest_auction_state_helper(deps.as_ref(), env.clone());
    assert_eq!(expected_response, res);

    env.block.time = env.block.time.plus_seconds(3);
    let info = mock_info("sender", &coins(250, "uusd".to_string()));
    let res = execute(deps.as_mut(), env.clone(), info.clone(), msg).unwrap();

    assert_eq!(
        Response::new()
            .add_message(CosmosMsg::Bank(BankMsg::Send {
                to_address: "other".to_string(),
                amount: coins(200, "uusd")
            }))
            .add_attributes(vec![
                attr("action", "bid"),
                attr("token_id", MOCK_UNCLAIMED_TOKEN),
                attr("bider", info.sender),
                attr("amount", "250"),
            ])
            // Economics message
            .add_submessage(SubMsg::reply_on_error(
                CosmosMsg::Wasm(WasmMsg::Execute {
                    contract_addr: "economics_contract".to_string(),
                    msg: to_json_binary(&EconomicsExecuteMsg::PayFee {
                        payee: Addr::unchecked("sender"),
                        action: "PlaceBid".to_string()
                    })
                    .unwrap(),
                    funds: vec![],
                }),
                ReplyId::PayFee.repr(),
            )),
        res
    );

    expected_response.high_bidder_addr = "sender".to_string();
    expected_response.high_bidder_amount = Uint128::from(250u128);
    let res = query_latest_auction_state_helper(deps.as_ref(), env);
    assert_eq!(expected_response, res);
}

#[test]
fn execute_place_bid_auction_cancelled() {
    let mut deps = mock_dependencies_custom(&[]);
<<<<<<< HEAD
    let mut env = mock_env();
    let _res = init(deps.as_mut());
=======
    let env = mock_env();
    let _res = init(deps.as_mut(), None);
>>>>>>> 11e545db

    start_auction(deps.as_mut(), None, None);
    assert_auction_created(deps.as_ref(), None, None);

    let msg = ExecuteMsg::CancelAuction {
        token_id: MOCK_UNCLAIMED_TOKEN.to_owned(),
        token_address: MOCK_TOKEN_ADDR.to_string(),
    };

    let info = mock_info(MOCK_TOKEN_OWNER, &[]);
    let _res = execute(deps.as_mut(), env.clone(), info, msg).unwrap();

    let msg = ExecuteMsg::PlaceBid {
        token_id: MOCK_UNCLAIMED_TOKEN.to_owned(),
        token_address: MOCK_TOKEN_ADDR.to_string(),
    };

    let info = mock_info("sender", &coins(100, "uusd".to_string()));
    let res = execute(deps.as_mut(), env, info, msg);
    assert_eq!(ContractError::AuctionCancelled {}, res.unwrap_err());
}

#[test]
fn test_execute_start_auction() {
    let mut deps = mock_dependencies_custom(&[]);
<<<<<<< HEAD
    let _res = init(deps.as_mut());

    let hook_msg = Cw721HookMsg::StartAuction {
        start_time: 100000,
        duration: 100000,
        coin_denom: "uusd".to_string(),
        whitelist: None,
        min_bid: None,
    };
    let msg = ExecuteMsg::ReceiveNft(Cw721ReceiveMsg {
        sender: MOCK_TOKEN_OWNER.to_owned(),
        token_id: MOCK_UNCLAIMED_TOKEN.to_owned(),
        msg: encode_binary(&hook_msg).unwrap(),
    });
    let mut env = mock_env();
    env.block.time = Timestamp::from_seconds(0u64);

    let info = mock_info(MOCK_TOKEN_ADDR, &[]);
    let res = execute(deps.as_mut(), env, info, msg).unwrap();

    assert_eq!(
        res,
        Response::new().add_attributes(vec![
            attr("action", "start_auction"),
            attr("start_time", "expiration time: 100.000000000"),
            attr("end_time", "expiration time: 200.000000000"),
            attr("coin_denom", "uusd"),
            attr("auction_id", "1"),
            attr("whitelist", "None"),
        ]),
    );
=======
    let _res = init(deps.as_mut(), None);
    start_auction(deps.as_mut(), None, None);
>>>>>>> 11e545db
    assert_auction_created(deps.as_ref(), None, None);
}

#[test]
fn test_execute_start_auction_cw20() {
    let mut deps = mock_dependencies_custom(&[]);
    let _res = init_cw20(deps.as_mut(), None);
    start_auction_cw20(deps.as_mut(), None, None);
    assert_auction_created_cw20(deps.as_ref(), None, None);
}

// #[test]
// fn execute_start_auction_with_block_height() {
//     let mut deps = mock_dependencies_custom(&[]);
//     let env = mock_env();
//     let info = mock_info("owner", &[]);
//     let msg = InstantiateMsg {  kernel_address: None };
//     let _res = instantiate(deps.as_mut(), env, &info, msg).unwrap();

//     let hook_msg = Cw721HookMsg::StartAuction {
//         start_time: Expiration::AtHeight(100),
//         end_time: Expiration::AtHeight(200),
//         coin_denom: "uusd".to_string(),
//         whitelist: None,
//         min_bid: None,
//     };
//     let msg = ExecuteMsg::ReceiveNft(Cw721ReceiveMsg {
//         sender: MOCK_TOKEN_OWNER.to_owned(),
//         token_id: MOCK_UNCLAIMED_TOKEN.to_owned(),
//         msg: encode_binary(&hook_msg).unwrap(),
//     });
//     let mut env = mock_env();
//     env.block.height = 0;

//     let info = mock_info(MOCK_TOKEN_ADDR, &[]);
//     let res = execute(deps.as_mut(), env, &info, msg).unwrap();

//     assert_eq!(
//         res,
//         Response::new().add_attributes(vec![
//             attr("action", "start_auction"),
//             attr("start_time", "expiration height: 100"),
//             attr("end_time", "expiration height: 200"),
//             attr("coin_denom", "uusd"),
//             attr("auction_id", "1"),
//             attr("whitelist", "None"),
//         ]),
//     );
// }

// #[test]
// fn execute_start_auction_with_mismatched_expirations() {
//     let mut deps = mock_dependencies_custom(&[]);
//     let env = mock_env();
//     let info = mock_info("owner", &[]);
//     let msg = InstantiateMsg {  kernel_address: None };
//     let _res = instantiate(deps.as_mut(), env, &info, msg).unwrap();

//     let hook_msg = Cw721HookMsg::StartAuction {
//         start_time: Expiration::AtHeight(100),
//         end_time: Expiration::AtTime(Timestamp::from_seconds(200)),
//         coin_denom: "uusd".to_string(),
//         whitelist: None,
//         min_bid: None,
//     };
//     let msg = ExecuteMsg::ReceiveNft(Cw721ReceiveMsg {
//         sender: MOCK_TOKEN_OWNER.to_owned(),
//         token_id: MOCK_UNCLAIMED_TOKEN.to_owned(),
//         msg: encode_binary(&hook_msg).unwrap(),
//     });
//     let mut env = mock_env();
//     env.block.height = 0;

//     let info = mock_info(MOCK_TOKEN_ADDR, &[]);
//     let res = execute(deps.as_mut(), env, info, msg);

//     assert_eq!(
//         ContractError::ExpirationsMustBeOfSameType {},
//         res.unwrap_err()
//     );
// }

#[test]
fn execute_start_auction_start_time_in_past() {
    let mut deps = mock_dependencies_custom(&[]);
    let _res = init(deps.as_mut());

    let hook_msg = Cw721HookMsg::StartAuction {
        start_time: Some(Expiry::AtTime(Milliseconds(100000))),
        end_time: Expiry::AtTime(Milliseconds(100000)),
        coin_denom: Asset::NativeToken("uusd".to_string()),
        whitelist: None,
        min_bid: None,
        recipient: None,
    };
    let msg = ExecuteMsg::ReceiveNft(Cw721ReceiveMsg {
        sender: MOCK_TOKEN_OWNER.to_owned(),
        token_id: MOCK_UNCLAIMED_TOKEN.to_owned(),
        msg: encode_binary(&hook_msg).unwrap(),
    });
    let env = mock_env();

    let info = mock_info(MOCK_TOKEN_ADDR, &[]);
    let res = execute(deps.as_mut(), env.clone(), info, msg);

    assert_eq!(
        ContractError::StartTimeInThePast {
            current_time: env.block.time.nanos() / MILLISECONDS_TO_NANOSECONDS_RATIO,
            current_block: env.block.height,
        },
        res.unwrap_err()
    );
}

#[test]
fn execute_start_auction_zero_start_time() {
    let mut deps = mock_dependencies_custom(&[]);
    let _res = init(deps.as_mut());

    let hook_msg = Cw721HookMsg::StartAuction {
        start_time: Some(Expiry::AtTime(Milliseconds::zero())),
        end_time: Expiry::AtTime(Milliseconds(1)),
        coin_denom: Asset::NativeToken("uusd".to_string()),
        whitelist: None,
        min_bid: None,
        recipient: None,
    };
    let msg = ExecuteMsg::ReceiveNft(Cw721ReceiveMsg {
        sender: MOCK_TOKEN_OWNER.to_owned(),
        token_id: MOCK_UNCLAIMED_TOKEN.to_owned(),
        msg: encode_binary(&hook_msg).unwrap(),
    });

    let info = mock_info(MOCK_TOKEN_ADDR, &[]);
    let res = execute(deps.as_mut(), mock_env(), info, msg);

    assert_eq!(
        ContractError::StartTimeInThePast {
            current_time: 1571797419879,
            current_block: 12345
        },
        res.unwrap_err()
    );
}

#[test]
fn execute_start_auction_start_time_not_provided() {
    let mut deps = mock_dependencies_custom(&[]);
    let _res = init(deps.as_mut(), None);

    let hook_msg = Cw721HookMsg::StartAuction {
        start_time: None,
        end_time: Expiry::AtTime(Milliseconds::from_nanos(
            (current_time() + 20_000_000) * 1_000_000,
        )),
        coin_denom: Asset::NativeToken("uusd".to_string()),
        whitelist: None,
        min_bid: None,
        recipient: None,
    };
    let msg = ExecuteMsg::ReceiveNft(Cw721ReceiveMsg {
        sender: MOCK_TOKEN_OWNER.to_owned(),
        token_id: MOCK_UNCLAIMED_TOKEN.to_owned(),
        msg: encode_binary(&hook_msg).unwrap(),
    });

    let info = mock_info(MOCK_TOKEN_ADDR, &[]);
    let res = execute(deps.as_mut(), mock_env(), info, msg);
    assert!(res.is_ok())
}

#[test]
fn execute_start_auction_zero_duration() {
    let mut deps = mock_dependencies_custom(&[]);
    let _res = init(deps.as_mut());

    let hook_msg = Cw721HookMsg::StartAuction {
        start_time: Some(Expiry::AtTime(Milliseconds(100))),
        end_time: Expiry::AtTime(Milliseconds::zero()),
        coin_denom: Asset::NativeToken("uusd".to_string()),
        whitelist: None,
        min_bid: None,
        recipient: None,
    };
    let msg = ExecuteMsg::ReceiveNft(Cw721ReceiveMsg {
        sender: MOCK_TOKEN_OWNER.to_owned(),
        token_id: MOCK_UNCLAIMED_TOKEN.to_owned(),
        msg: encode_binary(&hook_msg).unwrap(),
    });
    let mut env = mock_env();
    env.block.time = Timestamp::from_seconds(0);

    let info = mock_info(MOCK_TOKEN_ADDR, &[]);
    let res = execute(deps.as_mut(), env, info, msg);

    assert_eq!(ContractError::InvalidExpiration {}, res.unwrap_err());
}

// #[test]
// fn execute_start_auction_end_time_never() {
//     let mut deps = mock_dependencies_custom(&[]);
//     let env = mock_env();
//     let info = mock_info("owner", &[]);
//     let msg = InstantiateMsg {  kernel_address: None };
//     let _res = instantiate(deps.as_mut(), env, &info, msg).unwrap();

//     let hook_msg = Cw721HookMsg::StartAuction {
//         end_time: Expiration::Never {},
//         start_time: Expiration::AtTime(Timestamp::from_seconds(200)),
//         coin_denom: "uusd".to_string(),
//         whitelist: None,
//         min_bid: None,
//     };
//     let msg = ExecuteMsg::ReceiveNft(Cw721ReceiveMsg {
//         sender: MOCK_TOKEN_OWNER.to_owned(),
//         token_id: MOCK_UNCLAIMED_TOKEN.to_owned(),
//         msg: encode_binary(&hook_msg).unwrap(),
//     });
//     let mut env = mock_env();
//     env.block.time = Timestamp::from_seconds(0);

//     let info = mock_info(MOCK_TOKEN_ADDR, &[]);
//     let res = execute(deps.as_mut(), env, info, msg);

//     assert_eq!(ContractError::ExpirationMustNotBeNever {}, res.unwrap_err());
// }

#[test]
fn execute_update_auction_zero_start() {
    let mut deps = mock_dependencies_custom(&[]);
    let _res = init(deps.as_mut());

    start_auction(deps.as_mut(), None, None);

    let msg = ExecuteMsg::UpdateAuction {
        token_id: MOCK_UNCLAIMED_TOKEN.to_owned(),
        token_address: MOCK_TOKEN_ADDR.to_string(),
        start_time: Some(Expiry::AtTime(Milliseconds::zero())),
        end_time: Expiry::AtTime(Milliseconds(1)),
        coin_denom: Asset::NativeToken("uusd".to_string()),
        whitelist: None,
        min_bid: None,
        recipient: None,
    };
    let mut env = mock_env();
    env.block.time = env.block.time.minus_days(1);

    let info = mock_info(MOCK_TOKEN_OWNER, &[]);
    let res = execute(deps.as_mut(), env, info, msg);

<<<<<<< HEAD
    assert_eq!(ContractError::InvalidExpiration {}, res.unwrap_err());
}

#[test]
fn execute_update_auction_start_time_in_past() {
    let mut deps = mock_dependencies_custom(&[]);
    let _res = init(deps.as_mut());

    start_auction(deps.as_mut(), None, None);

    let msg = ExecuteMsg::UpdateAuction {
        token_id: MOCK_UNCLAIMED_TOKEN.to_owned(),
        token_address: MOCK_TOKEN_ADDR.to_string(),
        start_time: 1,
        duration: 1,
        coin_denom: "uusd".to_string(),
        whitelist: None,
        min_bid: None,
    };
    let mut env = mock_env();
    env.block.height = 150;
    env.block.time = Timestamp::from_seconds(10);

    let info = mock_info(MOCK_TOKEN_OWNER, &[]);
    let res = execute(deps.as_mut(), env.clone(), info, msg);

=======
>>>>>>> 11e545db
    assert_eq!(
        ContractError::StartTimeInThePast {
            current_time: 1571711019879,
            current_block: 12345
        },
        res.unwrap_err()
    );
}

#[test]
fn execute_update_auction_zero_duration() {
    let mut deps = mock_dependencies_custom(&[]);
    let _res = init(deps.as_mut());

    start_auction(deps.as_mut(), None, None);

    let msg = ExecuteMsg::UpdateAuction {
        token_id: MOCK_UNCLAIMED_TOKEN.to_owned(),
        token_address: MOCK_TOKEN_ADDR.to_string(),
        start_time: Some(Expiry::AtTime(Milliseconds(100000))),
        end_time: Expiry::AtTime(Milliseconds::zero()),
        coin_denom: Asset::NativeToken("uusd".to_string()),
        whitelist: None,
        min_bid: None,
        recipient: None,
    };
    let mut env = mock_env();
    env.block.time = Timestamp::from_seconds(0);

    let info = mock_info(MOCK_TOKEN_OWNER, &[]);
    let res = execute(deps.as_mut(), env, info, msg);

    assert_eq!(ContractError::InvalidExpiration {}, res.unwrap_err());
}

#[test]
fn execute_update_auction_unauthorized() {
    let mut deps = mock_dependencies_custom(&[]);
    let _res = init(deps.as_mut());

    start_auction(deps.as_mut(), None, None);

    let msg = ExecuteMsg::UpdateAuction {
        token_id: MOCK_UNCLAIMED_TOKEN.to_owned(),
        token_address: MOCK_TOKEN_ADDR.to_string(),
        start_time: Some(Expiry::AtTime(Milliseconds(100000))),
        end_time: Expiry::AtTime(Milliseconds(100)),
        coin_denom: Asset::NativeToken("uusd".to_string()),
        whitelist: Some(vec![Addr::unchecked("user")]),
        min_bid: None,
        recipient: None,
    };
    let env = mock_env();

    let info = mock_info("not_owner", &[]);
    let res = execute(deps.as_mut(), env, info, msg);
    assert_eq!(ContractError::Unauthorized {}, res.unwrap_err());
}

#[test]
fn execute_update_auction_auction_started() {
    let mut deps = mock_dependencies_custom(&[]);
    let _res = init(deps.as_mut());

    start_auction(deps.as_mut(), None, None);

    let msg = ExecuteMsg::UpdateAuction {
        token_id: MOCK_UNCLAIMED_TOKEN.to_owned(),
        token_address: MOCK_TOKEN_ADDR.to_string(),
        start_time: Some(Expiry::AtTime(Milliseconds(100000))),
        end_time: Expiry::AtTime(Milliseconds(100)),
        coin_denom: Asset::NativeToken("uusd".to_string()),
        whitelist: Some(vec![Addr::unchecked("user")]),
        min_bid: None,
        recipient: None,
    };
    let mut env = mock_env();

    let info = mock_info(MOCK_TOKEN_OWNER, &[]);
    env.block.time = env.block.time.plus_days(1);

    let res = execute(deps.as_mut(), env, info, msg);
    assert_eq!(ContractError::AuctionAlreadyStarted {}, res.unwrap_err());
}

#[test]
fn execute_update_auction() {
    let mut deps = mock_dependencies_custom(&[]);
    let _res = init(deps.as_mut());

    start_auction(deps.as_mut(), None, None);

    let msg = ExecuteMsg::UpdateAuction {
        token_id: MOCK_UNCLAIMED_TOKEN.to_owned(),
        token_address: MOCK_TOKEN_ADDR.to_string(),
        start_time: Some(Expiry::AtTime(Milliseconds(1571711019879 + 1))),
        end_time: Expiry::AtTime(Milliseconds(1571711019879 + 2)),
        coin_denom: Asset::NativeToken("uusd".to_string()),
        whitelist: Some(vec![Addr::unchecked("user")]),
        min_bid: None,
        recipient: None,
    };
    let mut env = mock_env();

    env.block.time = env.block.time.minus_days(1);

    let info = mock_info(MOCK_TOKEN_OWNER, &[]);
    let _res = execute(deps.as_mut(), env, info, msg).unwrap();
    assert_eq!(
        TokenAuctionState {
            start_time: Expiration::AtTime(Timestamp::from_nanos(1571711019880000000)),
            end_time: Expiration::AtTime(Timestamp::from_nanos(1571711019881000000)),
            high_bidder_addr: Addr::unchecked(""),
            high_bidder_amount: Uint128::zero(),
            coin_denom: "uusd".to_string(),
            uses_cw20: false,
            auction_id: 1u128.into(),
            owner: MOCK_TOKEN_OWNER.to_string(),
            token_id: MOCK_UNCLAIMED_TOKEN.to_owned(),
            token_address: MOCK_TOKEN_ADDR.to_owned(),
            is_cancelled: false,
            min_bid: None,
            whitelist: Some(vec![Addr::unchecked("user")]),
            recipient: None,
        },
        TOKEN_AUCTION_STATE
            .load(deps.as_ref().storage, 1u128)
            .unwrap()
    );
}

#[test]
fn execute_start_auction_after_previous_finished() {
    let mut deps = mock_dependencies_custom(&[]);
    let _res = init(deps.as_mut());

    // There was a previous auction.
    start_auction(deps.as_mut(), None, None);

    let hook_msg = Cw721HookMsg::StartAuction {
        start_time: None,
        end_time: Expiry::AtTime(Milliseconds::from_nanos(
            (current_time() + 20_000_000) * 1_000_000,
        )),
        coin_denom: Asset::NativeToken("uusd".to_string()),
        whitelist: None,
        min_bid: None,
        recipient: None,
    };
    let msg = ExecuteMsg::ReceiveNft(Cw721ReceiveMsg {
        sender: MOCK_TOKEN_OWNER.to_owned(),
        token_id: MOCK_UNCLAIMED_TOKEN.to_owned(),
        msg: encode_binary(&hook_msg).unwrap(),
    });
    let mut env = mock_env();
    // Auction ended by that time
    env.block.time = env.block.time.plus_hours(1);

    let info = mock_info(MOCK_TOKEN_ADDR, &[]);
    let res = execute(deps.as_mut(), env, info, msg).unwrap();
    assert_eq!(
        Response::new()
            .add_attributes(vec![
                attr("action", "start_auction"),
                attr("start_time", "expiration time: 1571801019.880000000"),
                attr("end_time", "expiration time: 1571817419.879000000"),
                attr("coin_denom", "uusd"),
                attr("auction_id", "2"),
                attr("whitelist", "None"),
            ]) // Economics message
            .add_submessage(SubMsg::reply_on_error(
                CosmosMsg::Wasm(WasmMsg::Execute {
                    contract_addr: "economics_contract".to_string(),
                    msg: to_json_binary(&EconomicsExecuteMsg::PayFee {
                        payee: Addr::unchecked(MOCK_TOKEN_ADDR),
                        action: "ReceiveNft".to_string()
                    })
                    .unwrap(),
                    funds: vec![],
                }),
                ReplyId::PayFee.repr(),
            )),
        res
    );
}

#[test]
fn execute_claim_no_bids() {
    let mut deps = mock_dependencies_custom(&[]);
    let mut env = mock_env();
    let _res = init(deps.as_mut());

    start_auction(deps.as_mut(), None, None);

    // Auction ended by that time
    env.block.time = env.block.time.plus_days(1);

    let msg = ExecuteMsg::Claim {
        token_id: MOCK_UNCLAIMED_TOKEN.to_owned(),
        token_address: MOCK_TOKEN_ADDR.to_string(),
    };

    let info = mock_info("any_user", &[]);
    let res = execute(deps.as_mut(), env, info, msg).unwrap();
    assert_eq!(
        Response::new()
            .add_message(CosmosMsg::Wasm(WasmMsg::Execute {
                contract_addr: MOCK_TOKEN_ADDR.to_owned(),
                msg: encode_binary(&Cw721ExecuteMsg::TransferNft {
                    recipient: AndrAddr::from_string(MOCK_TOKEN_OWNER.to_owned()),
                    token_id: MOCK_UNCLAIMED_TOKEN.to_owned(),
                })
                .unwrap(),
                funds: vec![],
            }))
            .add_attribute("action", "claim")
            .add_attribute("token_id", MOCK_UNCLAIMED_TOKEN)
            .add_attribute("token_contract", MOCK_TOKEN_ADDR)
            .add_attribute("recipient", MOCK_TOKEN_OWNER)
            .add_attribute("winning_bid_amount", Uint128::zero())
            .add_attribute("auction_id", "1")
            // Economics message
            .add_submessage(SubMsg::reply_on_error(
                CosmosMsg::Wasm(WasmMsg::Execute {
                    contract_addr: "economics_contract".to_string(),
                    msg: to_json_binary(&EconomicsExecuteMsg::PayFee {
                        payee: Addr::unchecked("any_user"),
                        action: "Claim".to_string()
                    })
                    .unwrap(),
                    funds: vec![],
                }),
                ReplyId::PayFee.repr(),
            )),
        res
    );
}

#[test]
fn execute_claim_no_bids_cw20() {
    let mut deps = mock_dependencies_custom(&[]);
    let mut env = mock_env();
    let _res = init_cw20(deps.as_mut(), None);

    start_auction_cw20(deps.as_mut(), None, None);

    // Auction ended by that time
    env.block.time = env.block.time.plus_days(1);

    let msg = ExecuteMsg::Claim {
        token_id: MOCK_UNCLAIMED_TOKEN.to_owned(),
        token_address: MOCK_TOKEN_ADDR.to_string(),
    };

    let info = mock_info("any_user", &[]);
    let res = execute(deps.as_mut(), env, info, msg).unwrap();
    assert_eq!(
        Response::new()
            .add_message(CosmosMsg::Wasm(WasmMsg::Execute {
                contract_addr: MOCK_TOKEN_ADDR.to_owned(),
                msg: encode_binary(&Cw721ExecuteMsg::TransferNft {
                    recipient: AndrAddr::from_string(MOCK_TOKEN_OWNER.to_owned()),
                    token_id: MOCK_UNCLAIMED_TOKEN.to_owned(),
                })
                .unwrap(),
                funds: vec![],
            }))
            .add_attribute("action", "claim")
            .add_attribute("token_id", MOCK_UNCLAIMED_TOKEN)
            .add_attribute("token_contract", MOCK_TOKEN_ADDR)
            .add_attribute("recipient", MOCK_TOKEN_OWNER)
            .add_attribute("winning_bid_amount", Uint128::zero())
            .add_attribute("auction_id", "1")
            // Economics message
            .add_submessage(SubMsg::reply_on_error(
                CosmosMsg::Wasm(WasmMsg::Execute {
                    contract_addr: "economics_contract".to_string(),
                    msg: to_json_binary(&EconomicsExecuteMsg::PayFee {
                        payee: Addr::unchecked("any_user"),
                        action: "Claim".to_string()
                    })
                    .unwrap(),
                    funds: vec![],
                }),
                ReplyId::PayFee.repr(),
            )),
        res
    );
}

#[test]
fn execute_claim() {
    let mut deps = mock_dependencies_custom(&[]);
    let mut env = mock_env();
    let _res = init(deps.as_mut());

    let rate = Rate::Local(LocalRate {
        rate_type: LocalRateType::Additive,
        recipients: vec![Recipient {
            address: AndrAddr::from_string("owner".to_string()),
            msg: None,
            ibc_recovery_address: None,
        }],
        value: LocalRateValue::Flat(coin(100_u128, "uusd")),
        description: None,
    });

    // Set rates
    ADOContract::default()
        .set_rates(deps.as_mut().storage, "auction", rate)
        .unwrap();

    start_auction(deps.as_mut(), None, None);

    let msg = ExecuteMsg::PlaceBid {
        token_id: MOCK_UNCLAIMED_TOKEN.to_owned(),
        token_address: MOCK_TOKEN_ADDR.to_string(),
    };

    let info = mock_info("sender", &coins(100, "uusd".to_string()));
    env.block.time = env.block.time.plus_seconds(1);

    let _res = execute(deps.as_mut(), env.clone(), info, msg).unwrap();

    // Auction ended by that time
    env.block.time = env.block.time.plus_days(1);

    let msg = ExecuteMsg::Claim {
        token_id: MOCK_UNCLAIMED_TOKEN.to_owned(),
        token_address: MOCK_TOKEN_ADDR.to_string(),
    };

    let info = mock_info("any_user", &[]);
    let res = execute(deps.as_mut(), env, info, msg).unwrap();
    let transfer_nft_msg = Cw721ExecuteMsg::TransferNft {
        recipient: AndrAddr::from_string("sender".to_string()),
        token_id: MOCK_UNCLAIMED_TOKEN.to_owned(),
    };
    assert_eq!(
        Response::new()
            .add_message(CosmosMsg::Bank(BankMsg::Send {
                to_address: MOCK_TOKEN_OWNER.to_owned(),
                amount: coins(100, "uusd"),
            }))
            .add_message(CosmosMsg::Wasm(WasmMsg::Execute {
                contract_addr: MOCK_TOKEN_ADDR.to_string(),
                msg: encode_binary(&transfer_nft_msg).unwrap(),
                funds: vec![],
            }))
            .add_attribute("action", "claim")
            .add_attribute("token_id", MOCK_UNCLAIMED_TOKEN)
            .add_attribute("token_contract", MOCK_TOKEN_ADDR)
            .add_attribute("recipient", "sender")
            .add_attribute("winning_bid_amount", Uint128::from(100u128))
            .add_attribute("auction_id", "1")
            // Economics message
            .add_submessage(SubMsg::reply_on_error(
                CosmosMsg::Wasm(WasmMsg::Execute {
                    contract_addr: "economics_contract".to_string(),
                    msg: to_json_binary(&EconomicsExecuteMsg::PayFee {
                        payee: Addr::unchecked("any_user"),
                        action: "Claim".to_string()
                    })
                    .unwrap(),
                    funds: vec![],
                }),
                ReplyId::PayFee.repr(),
            )),
        res
    );
}

#[test]
fn execute_claim_cw20() {
    let mut deps = mock_dependencies_custom(&[]);
    let mut env = mock_env();
    let _res = init_cw20(deps.as_mut(), None);

    start_auction_cw20(deps.as_mut(), None, None);

    let hook_msg = Cw20HookMsg::PlaceBid {
        token_id: MOCK_UNCLAIMED_TOKEN.to_owned(),
        token_address: MOCK_TOKEN_ADDR.to_string(),
    };
    let msg = ExecuteMsg::Receive(Cw20ReceiveMsg {
        sender: "sender".to_string(),
        amount: Uint128::new(100),
        msg: encode_binary(&hook_msg).unwrap(),
    });

    let info = mock_info(MOCK_CW20_CONTRACT, &[]);
    env.block.time = env.block.time.plus_seconds(1);

    let _res = execute(deps.as_mut(), env.clone(), info, msg).unwrap();

    // Auction ended by that time
    env.block.time = env.block.time.plus_days(1);

    let msg = ExecuteMsg::Claim {
        token_id: MOCK_UNCLAIMED_TOKEN.to_owned(),
        token_address: MOCK_TOKEN_ADDR.to_string(),
    };

    let info = mock_info("any_user", &[]);
    let res = execute(deps.as_mut(), env, info, msg).unwrap();
    let transfer_nft_msg = Cw721ExecuteMsg::TransferNft {
        recipient: AndrAddr::from_string("sender".to_string()),
        token_id: MOCK_UNCLAIMED_TOKEN.to_owned(),
    };
    assert_eq!(
        Response::new()
            .add_message(CosmosMsg::Wasm(WasmMsg::Execute {
                contract_addr: MOCK_CW20_CONTRACT.to_string(),
                msg: encode_binary(&Cw20ExecuteMsg::Transfer {
                    recipient: MOCK_TOKEN_OWNER.to_owned(),
                    amount: Uint128::new(100)
                })
                .unwrap(),
                funds: vec![]
            }))
            .add_message(CosmosMsg::Wasm(WasmMsg::Execute {
                contract_addr: MOCK_TOKEN_ADDR.to_string(),
                msg: encode_binary(&transfer_nft_msg).unwrap(),
                funds: vec![],
            }))
            .add_attribute("action", "claim")
            .add_attribute("token_id", MOCK_UNCLAIMED_TOKEN)
            .add_attribute("token_contract", MOCK_TOKEN_ADDR)
            .add_attribute("recipient", "sender")
            .add_attribute("winning_bid_amount", Uint128::from(100u128))
            .add_attribute("auction_id", "1")
            // Economics message
            .add_submessage(SubMsg::reply_on_error(
                CosmosMsg::Wasm(WasmMsg::Execute {
                    contract_addr: "economics_contract".to_string(),
                    msg: to_json_binary(&EconomicsExecuteMsg::PayFee {
                        payee: Addr::unchecked("any_user"),
                        action: "Claim".to_string()
                    })
                    .unwrap(),
                    funds: vec![],
                }),
                ReplyId::PayFee.repr(),
            )),
        res
    );
}

#[test]
fn execute_claim_auction_not_ended() {
    let mut deps = mock_dependencies_custom(&[]);
    let mut env = mock_env();
    let _res = init(deps.as_mut());

    start_auction(deps.as_mut(), None, None);

    let msg = ExecuteMsg::PlaceBid {
        token_id: MOCK_UNCLAIMED_TOKEN.to_owned(),
        token_address: MOCK_TOKEN_ADDR.to_string(),
    };

    let info = mock_info("sender", &coins(100, "uusd".to_string()));
    env.block.time = env.block.time.plus_seconds(1);

    let _res = execute(deps.as_mut(), env.clone(), info, msg).unwrap();

    let msg = ExecuteMsg::Claim {
        token_id: MOCK_UNCLAIMED_TOKEN.to_owned(),
        token_address: MOCK_TOKEN_ADDR.to_string(),
    };

    let info = mock_info("any_user", &[]);
    let res = execute(deps.as_mut(), env, info, msg);
    assert_eq!(ContractError::AuctionNotEnded {}, res.unwrap_err());
}

#[test]
fn execute_claim_auction_already_claimed() {
    let mut deps = mock_dependencies_custom(&[]);
    let _res = init(deps.as_mut());

    let hook_msg = Cw721HookMsg::StartAuction {
        start_time: None,
        end_time: Expiry::AtTime(Milliseconds::from_nanos(
            (current_time() + 20_000_000) * 1_000_000,
        )),
        coin_denom: Asset::NativeToken("uusd".to_string()),
        whitelist: None,
        min_bid: None,
        recipient: None,
    };
    let msg = ExecuteMsg::ReceiveNft(Cw721ReceiveMsg {
        sender: MOCK_TOKEN_OWNER.to_owned(),
        token_id: "claimed_token".to_string(),
        msg: encode_binary(&hook_msg).unwrap(),
    });
    let mut env = mock_env();

    let info = mock_info(MOCK_TOKEN_ADDR, &[]);
    let _res = execute(deps.as_mut(), env.clone(), info, msg).unwrap();

    // Auction is over.
    env.block.time = env.block.time.plus_days(1);

    let msg = ExecuteMsg::Claim {
        token_id: "claimed_token".to_string(),
        token_address: MOCK_TOKEN_ADDR.to_string(),
    };

    let info = mock_info("any_user", &[]);
    let res = execute(deps.as_mut(), env, info, msg);
    assert_eq!(ContractError::AuctionAlreadyClaimed {}, res.unwrap_err());
}

#[test]
fn execute_cancel_no_bids() {
    let mut deps = mock_dependencies_custom(&[]);
<<<<<<< HEAD
    let mut env = mock_env();
    let _res = init(deps.as_mut());
=======
    let env = mock_env();
    let _res = init(deps.as_mut(), None);
>>>>>>> 11e545db

    start_auction(deps.as_mut(), None, None);

    let msg = ExecuteMsg::CancelAuction {
        token_id: MOCK_UNCLAIMED_TOKEN.to_owned(),
        token_address: MOCK_TOKEN_ADDR.to_string(),
    };

    let info = mock_info(MOCK_TOKEN_OWNER, &[]);
    let res = execute(deps.as_mut(), env, info, msg).unwrap();

    assert_eq!(
        Response::new()
            .add_message(CosmosMsg::Wasm(WasmMsg::Execute {
                contract_addr: MOCK_TOKEN_ADDR.to_owned(),
                msg: encode_binary(&Cw721ExecuteMsg::TransferNft {
                    recipient: AndrAddr::from_string(MOCK_TOKEN_OWNER.to_owned()),
                    token_id: MOCK_UNCLAIMED_TOKEN.to_owned()
                })
                .unwrap(),
                funds: vec![],
            }))
            // Economics message
            .add_submessage(SubMsg::reply_on_error(
                CosmosMsg::Wasm(WasmMsg::Execute {
                    contract_addr: "economics_contract".to_string(),
                    msg: to_json_binary(&EconomicsExecuteMsg::PayFee {
                        payee: Addr::unchecked("owner"),
                        action: "CancelAuction".to_string()
                    })
                    .unwrap(),
                    funds: vec![],
                }),
                ReplyId::PayFee.repr(),
            )),
        res
    );

    assert!(
        TOKEN_AUCTION_STATE
            .load(deps.as_ref().storage, 1u128)
            .unwrap()
            .is_cancelled
    );
}

#[test]
fn execute_cancel_no_bids_cw20() {
    let mut deps = mock_dependencies_custom(&[]);
    let env = mock_env();
    let _res = init_cw20(deps.as_mut(), None);

    start_auction_cw20(deps.as_mut(), None, None);

    let msg = ExecuteMsg::CancelAuction {
        token_id: MOCK_UNCLAIMED_TOKEN.to_owned(),
        token_address: MOCK_TOKEN_ADDR.to_string(),
    };

    let info = mock_info(MOCK_TOKEN_OWNER, &[]);
    let res = execute(deps.as_mut(), env, info, msg).unwrap();

    assert_eq!(
        Response::new()
            .add_message(CosmosMsg::Wasm(WasmMsg::Execute {
                contract_addr: MOCK_TOKEN_ADDR.to_owned(),
                msg: encode_binary(&Cw721ExecuteMsg::TransferNft {
                    recipient: AndrAddr::from_string(MOCK_TOKEN_OWNER.to_owned()),
                    token_id: MOCK_UNCLAIMED_TOKEN.to_owned()
                })
                .unwrap(),
                funds: vec![],
            }))
            // Economics message
            .add_submessage(SubMsg::reply_on_error(
                CosmosMsg::Wasm(WasmMsg::Execute {
                    contract_addr: "economics_contract".to_string(),
                    msg: to_json_binary(&EconomicsExecuteMsg::PayFee {
                        payee: Addr::unchecked("owner"),
                        action: "CancelAuction".to_string()
                    })
                    .unwrap(),
                    funds: vec![],
                }),
                ReplyId::PayFee.repr(),
            )),
        res
    );

    assert!(
        TOKEN_AUCTION_STATE
            .load(deps.as_ref().storage, 1u128)
            .unwrap()
            .is_cancelled
    );
}

#[test]
fn execute_cancel_with_bids() {
    let mut deps = mock_dependencies_custom(&[]);
    let mut env = mock_env();
    let _res = init(deps.as_mut());

    start_auction(deps.as_mut(), None, None);

    let msg = ExecuteMsg::PlaceBid {
        token_id: MOCK_UNCLAIMED_TOKEN.to_owned(),
        token_address: MOCK_TOKEN_ADDR.to_string(),
    };

    let info = mock_info("bidder", &coins(100, "uusd"));
    env.block.time = env.block.time.plus_seconds(1);

    let _res = execute(deps.as_mut(), env.clone(), info, msg).unwrap();

    let msg = ExecuteMsg::CancelAuction {
        token_id: MOCK_UNCLAIMED_TOKEN.to_owned(),
        token_address: MOCK_TOKEN_ADDR.to_string(),
    };

    let info = mock_info(MOCK_TOKEN_OWNER, &[]);
    let res = execute(deps.as_mut(), env, info, msg).unwrap();

    assert_eq!(
        Response::new()
            .add_message(CosmosMsg::Wasm(WasmMsg::Execute {
                contract_addr: MOCK_TOKEN_ADDR.to_owned(),
                msg: encode_binary(&Cw721ExecuteMsg::TransferNft {
                    recipient: AndrAddr::from_string(MOCK_TOKEN_OWNER.to_owned()),
                    token_id: MOCK_UNCLAIMED_TOKEN.to_owned()
                })
                .unwrap(),
                funds: vec![],
            }))
            .add_message(CosmosMsg::Bank(BankMsg::Send {
                to_address: "bidder".to_string(),
                amount: coins(100, "uusd")
            }))
            // Economics message
            .add_submessage(SubMsg::reply_on_error(
                CosmosMsg::Wasm(WasmMsg::Execute {
                    contract_addr: "economics_contract".to_string(),
                    msg: to_json_binary(&EconomicsExecuteMsg::PayFee {
                        payee: Addr::unchecked("owner"),
                        action: "CancelAuction".to_string()
                    })
                    .unwrap(),
                    funds: vec![],
                }),
                ReplyId::PayFee.repr(),
            )),
        res
    );

    assert!(
        TOKEN_AUCTION_STATE
            .load(deps.as_ref().storage, 1u128)
            .unwrap()
            .is_cancelled
    );
}

#[test]
fn execute_cancel_with_bids_cw20() {
    let mut deps = mock_dependencies_custom(&[]);
    let mut env = mock_env();
<<<<<<< HEAD
    let _res = init(deps.as_mut());
=======
    let _res = init_cw20(deps.as_mut(), None);

    start_auction_cw20(deps.as_mut(), None, None);

    // let msg = ExecuteMsg::PlaceBid {
    //     token_id: MOCK_UNCLAIMED_TOKEN.to_owned(),
    //     token_address: MOCK_TOKEN_ADDR.to_string(),
    // };

    let hook_msg = Cw20HookMsg::PlaceBid {
        token_id: MOCK_UNCLAIMED_TOKEN.to_owned(),
        token_address: MOCK_TOKEN_ADDR.to_string(),
    };
    let msg = ExecuteMsg::Receive(Cw20ReceiveMsg {
        sender: "bidder".to_string(),
        amount: Uint128::new(100),
        msg: encode_binary(&hook_msg).unwrap(),
    });

    let info = mock_info(MOCK_CW20_CONTRACT, &[]);
    env.block.time = env.block.time.plus_seconds(1);

    let _res = execute(deps.as_mut(), env.clone(), info, msg).unwrap();

    let msg = ExecuteMsg::CancelAuction {
        token_id: MOCK_UNCLAIMED_TOKEN.to_owned(),
        token_address: MOCK_TOKEN_ADDR.to_string(),
    };

    let info = mock_info(MOCK_TOKEN_OWNER, &[]);
    let res = execute(deps.as_mut(), env, info, msg).unwrap();

    assert_eq!(
        Response::new()
            .add_message(CosmosMsg::Wasm(WasmMsg::Execute {
                contract_addr: MOCK_TOKEN_ADDR.to_owned(),
                msg: encode_binary(&Cw721ExecuteMsg::TransferNft {
                    recipient: AndrAddr::from_string(MOCK_TOKEN_OWNER.to_owned()),
                    token_id: MOCK_UNCLAIMED_TOKEN.to_owned()
                })
                .unwrap(),
                funds: vec![],
            }))
            .add_message(CosmosMsg::Wasm(WasmMsg::Execute {
                contract_addr: MOCK_CW20_CONTRACT.to_string(),
                msg: encode_binary(&Cw20ExecuteMsg::Transfer {
                    recipient: "bidder".to_owned(),
                    amount: Uint128::new(100)
                })
                .unwrap(),
                funds: vec![]
            }))
            // Economics message
            .add_submessage(SubMsg::reply_on_error(
                CosmosMsg::Wasm(WasmMsg::Execute {
                    contract_addr: "economics_contract".to_string(),
                    msg: to_json_binary(&EconomicsExecuteMsg::PayFee {
                        payee: Addr::unchecked("owner"),
                        action: "CancelAuction".to_string()
                    })
                    .unwrap(),
                    funds: vec![],
                }),
                ReplyId::PayFee.repr(),
            )),
        res
    );

    assert!(
        TOKEN_AUCTION_STATE
            .load(deps.as_ref().storage, 1u128)
            .unwrap()
            .is_cancelled
    );
}

#[test]
fn execute_cancel_not_token_owner() {
    let mut deps = mock_dependencies_custom(&[]);
    let env = mock_env();
    let _res = init(deps.as_mut(), None);
>>>>>>> 11e545db

    start_auction(deps.as_mut(), None, None);

    let msg = ExecuteMsg::CancelAuction {
        token_id: MOCK_UNCLAIMED_TOKEN.to_owned(),
        token_address: MOCK_TOKEN_ADDR.to_string(),
    };

    let info = mock_info("anyone", &[]);
    let res = execute(deps.as_mut(), env, info, msg);
    assert_eq!(ContractError::Unauthorized {}, res.unwrap_err());
}

#[test]
fn execute_cancel_auction_ended() {
    let mut deps = mock_dependencies_custom(&[]);
    let mut env = mock_env();
    let _res = init(deps.as_mut());

    start_auction(deps.as_mut(), None, None);

    let msg = ExecuteMsg::CancelAuction {
        token_id: MOCK_UNCLAIMED_TOKEN.to_owned(),
        token_address: MOCK_TOKEN_ADDR.to_string(),
    };

    env.block.time = env.block.time.plus_days(1);

    let info = mock_info(MOCK_TOKEN_OWNER, &[]);
    let res = execute(deps.as_mut(), env, info, msg);
    assert_eq!(ContractError::AuctionEnded {}, res.unwrap_err());
}

#[test]
fn execute_bid_below_min_price() {
    let mut deps = mock_dependencies_custom(&[]);
    let mut env = mock_env();
    let _res = init(deps.as_mut());

    start_auction(deps.as_mut(), None, Some(Uint128::from(100u128)));

    let msg = ExecuteMsg::PlaceBid {
        token_id: MOCK_UNCLAIMED_TOKEN.to_owned(),
        token_address: MOCK_TOKEN_ADDR.to_string(),
    };

    let info = mock_info("bidder", &coins(10, "uusd"));
    env.block.time = env.block.time.plus_seconds(1);
    let res = execute(deps.as_mut(), env.clone(), info, msg.clone()).unwrap_err();

    assert_eq!(
        res,
        ContractError::InvalidFunds {
            msg: "Must provide at least 100 uusd to bid".to_string()
        }
    );

    let info = mock_info("bidder", &coins(100, "uusd"));
    //Will error if invalid
    execute(deps.as_mut(), env, info, msg).unwrap();
}<|MERGE_RESOLUTION|>--- conflicted
+++ resolved
@@ -12,15 +12,12 @@
     },
     cw721::ExecuteMsg as Cw721ExecuteMsg,
 };
-use andromeda_std::testing::mock_querier::MOCK_CW20_CONTRACT;
 use andromeda_std::{
-<<<<<<< HEAD
-    ado_base::rates::{LocalRate, LocalRateType, LocalRateValue, Rate},
+    ado_base::{
+        modules::Module,
+        rates::{LocalRate, LocalRateType, LocalRateValue, Rate},
+    },
     ado_contract::ADOContract,
-    amp::{AndrAddr, Recipient},
-    common::{encode_binary, expiration::MILLISECONDS_TO_NANOSECONDS_RATIO},
-=======
-    ado_base::modules::Module,
     amp::AndrAddr,
     common::{
         denom::Asset,
@@ -29,11 +26,11 @@
         reply::ReplyId,
         Milliseconds,
     },
->>>>>>> 11e545db
     error::ContractError,
     os::economics::ExecuteMsg as EconomicsExecuteMsg,
     testing::mock_querier::MOCK_KERNEL_CONTRACT,
 };
+use andromeda_std::{amp::Recipient, testing::mock_querier::MOCK_CW20_CONTRACT};
 use cosmwasm_std::{
     attr, coin, coins, from_json,
     testing::{mock_dependencies, mock_env, mock_info},
@@ -44,14 +41,7 @@
 use cw721::Cw721ReceiveMsg;
 use cw_utils::Expiration;
 
-<<<<<<< HEAD
-// const ADDRESS_LIST: &str = "addresslist";
-// const RATES: &str = "rates";
-
 fn init(deps: DepsMut) -> Response {
-=======
-fn init(deps: DepsMut, modules: Option<Vec<Module>>) -> Response {
->>>>>>> 11e545db
     let msg = InstantiateMsg {
         owner: None,
         kernel_address: MOCK_KERNEL_CONTRACT.to_string(),
@@ -66,7 +56,6 @@
 fn init_cw20(deps: DepsMut, modules: Option<Vec<Module>>) -> Response {
     let msg = InstantiateMsg {
         owner: None,
-        modules,
         kernel_address: MOCK_KERNEL_CONTRACT.to_string(),
         authorized_token_addresses: Some(vec![AndrAddr::from_string(MOCK_TOKEN_ADDR)]),
         authorized_cw20_address: Some(AndrAddr::from_string(MOCK_CW20_CONTRACT)),
@@ -583,13 +572,8 @@
 #[test]
 fn execute_place_bid_auction_cancelled() {
     let mut deps = mock_dependencies_custom(&[]);
-<<<<<<< HEAD
-    let mut env = mock_env();
-    let _res = init(deps.as_mut());
-=======
-    let env = mock_env();
-    let _res = init(deps.as_mut(), None);
->>>>>>> 11e545db
+    let mut env = mock_env();
+    let _res = init(deps.as_mut());
 
     start_auction(deps.as_mut(), None, None);
     assert_auction_created(deps.as_ref(), None, None);
@@ -615,42 +599,8 @@
 #[test]
 fn test_execute_start_auction() {
     let mut deps = mock_dependencies_custom(&[]);
-<<<<<<< HEAD
-    let _res = init(deps.as_mut());
-
-    let hook_msg = Cw721HookMsg::StartAuction {
-        start_time: 100000,
-        duration: 100000,
-        coin_denom: "uusd".to_string(),
-        whitelist: None,
-        min_bid: None,
-    };
-    let msg = ExecuteMsg::ReceiveNft(Cw721ReceiveMsg {
-        sender: MOCK_TOKEN_OWNER.to_owned(),
-        token_id: MOCK_UNCLAIMED_TOKEN.to_owned(),
-        msg: encode_binary(&hook_msg).unwrap(),
-    });
-    let mut env = mock_env();
-    env.block.time = Timestamp::from_seconds(0u64);
-
-    let info = mock_info(MOCK_TOKEN_ADDR, &[]);
-    let res = execute(deps.as_mut(), env, info, msg).unwrap();
-
-    assert_eq!(
-        res,
-        Response::new().add_attributes(vec![
-            attr("action", "start_auction"),
-            attr("start_time", "expiration time: 100.000000000"),
-            attr("end_time", "expiration time: 200.000000000"),
-            attr("coin_denom", "uusd"),
-            attr("auction_id", "1"),
-            attr("whitelist", "None"),
-        ]),
-    );
-=======
-    let _res = init(deps.as_mut(), None);
-    start_auction(deps.as_mut(), None, None);
->>>>>>> 11e545db
+    let _res = init(deps.as_mut());
+    start_auction(deps.as_mut(), None, None);
     assert_auction_created(deps.as_ref(), None, None);
 }
 
@@ -799,7 +749,7 @@
 #[test]
 fn execute_start_auction_start_time_not_provided() {
     let mut deps = mock_dependencies_custom(&[]);
-    let _res = init(deps.as_mut(), None);
+    let _res = init(deps.as_mut());
 
     let hook_msg = Cw721HookMsg::StartAuction {
         start_time: None,
@@ -901,35 +851,6 @@
     let info = mock_info(MOCK_TOKEN_OWNER, &[]);
     let res = execute(deps.as_mut(), env, info, msg);
 
-<<<<<<< HEAD
-    assert_eq!(ContractError::InvalidExpiration {}, res.unwrap_err());
-}
-
-#[test]
-fn execute_update_auction_start_time_in_past() {
-    let mut deps = mock_dependencies_custom(&[]);
-    let _res = init(deps.as_mut());
-
-    start_auction(deps.as_mut(), None, None);
-
-    let msg = ExecuteMsg::UpdateAuction {
-        token_id: MOCK_UNCLAIMED_TOKEN.to_owned(),
-        token_address: MOCK_TOKEN_ADDR.to_string(),
-        start_time: 1,
-        duration: 1,
-        coin_denom: "uusd".to_string(),
-        whitelist: None,
-        min_bid: None,
-    };
-    let mut env = mock_env();
-    env.block.height = 150;
-    env.block.time = Timestamp::from_seconds(10);
-
-    let info = mock_info(MOCK_TOKEN_OWNER, &[]);
-    let res = execute(deps.as_mut(), env.clone(), info, msg);
-
-=======
->>>>>>> 11e545db
     assert_eq!(
         ContractError::StartTimeInThePast {
             current_time: 1571711019879,
@@ -1447,13 +1368,8 @@
 #[test]
 fn execute_cancel_no_bids() {
     let mut deps = mock_dependencies_custom(&[]);
-<<<<<<< HEAD
-    let mut env = mock_env();
-    let _res = init(deps.as_mut());
-=======
     let env = mock_env();
-    let _res = init(deps.as_mut(), None);
->>>>>>> 11e545db
+    let _res = init(deps.as_mut());
 
     start_auction(deps.as_mut(), None, None);
 
@@ -1620,9 +1536,6 @@
 fn execute_cancel_with_bids_cw20() {
     let mut deps = mock_dependencies_custom(&[]);
     let mut env = mock_env();
-<<<<<<< HEAD
-    let _res = init(deps.as_mut());
-=======
     let _res = init_cw20(deps.as_mut(), None);
 
     start_auction_cw20(deps.as_mut(), None, None);
@@ -1702,9 +1615,8 @@
 #[test]
 fn execute_cancel_not_token_owner() {
     let mut deps = mock_dependencies_custom(&[]);
-    let env = mock_env();
-    let _res = init(deps.as_mut(), None);
->>>>>>> 11e545db
+    let mut env = mock_env();
+    let _res = init(deps.as_mut());
 
     start_auction(deps.as_mut(), None, None);
 
