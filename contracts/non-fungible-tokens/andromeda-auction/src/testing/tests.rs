use crate::{
    contract::{execute, instantiate, query},
    state::{auction_infos, TOKEN_AUCTION_STATE},
    testing::mock_querier::{
<<<<<<< HEAD
        mock_dependencies_custom, MOCK_RATES_RECIPIENT, MOCK_TOKEN_ADDR, MOCK_TOKEN_OWNER,
        MOCK_UNCLAIMED_TOKEN,
=======
        mock_dependencies_custom, MOCK_ROYALTY_RECIPIENT, MOCK_TAX_RECIPIENT, MOCK_TOKEN_ADDR,
        MOCK_TOKEN_OWNER, MOCK_UNCLAIMED_TOKEN,
>>>>>>> 1fe4d058
    },
};
use andromeda_non_fungible_tokens::{
    auction::{
        AuctionInfo, AuctionStateResponse, Cw721HookMsg, ExecuteMsg, InstantiateMsg, QueryMsg,
        TokenAuctionState,
    },
    cw721::ExecuteMsg as Cw721ExecuteMsg,
};
use andromeda_std::{
    ado_base::modules::Module,
    amp::addresses::AndrAddr,
    common::{encode_binary, expiration::MILLISECONDS_TO_NANOSECONDS_RATIO},
    error::ContractError,
    testing::mock_querier::{MOCK_KERNEL_CONTRACT, MOCK_RATES_CONTRACT},
};
use cosmwasm_std::{
    attr, coin, coins, from_binary,
    testing::{mock_dependencies, mock_env, mock_info},
    Addr, BankMsg, CosmosMsg, Deps, DepsMut, Env, Response, Timestamp, Uint128, WasmMsg,
};
use cw721::Cw721ReceiveMsg;
use cw_utils::Expiration;

// const ADDRESS_LIST: &str = "addresslist";
// const RATES: &str = "rates";

fn init(deps: DepsMut, modules: Option<Vec<Module>>) -> Response {
    let msg = InstantiateMsg {
        owner: None,
        modules,
        kernel_address: MOCK_KERNEL_CONTRACT.to_string(),
    };

    let info = mock_info("owner", &[]);
    instantiate(deps, mock_env(), &info, msg).unwrap()
}

fn query_latest_auction_state_helper(deps: Deps, env: Env) -> AuctionStateResponse {
    let query_msg = QueryMsg::LatestAuctionState {
        token_id: MOCK_UNCLAIMED_TOKEN.to_owned(),
        token_address: MOCK_TOKEN_ADDR.to_owned(),
    };
    from_binary(&query(deps, env, query_msg).unwrap()).unwrap()
}

fn start_auction(deps: DepsMut, whitelist: Option<Vec<Addr>>, min_bid: Option<Uint128>) {
    let hook_msg = Cw721HookMsg::StartAuction {
        start_time: 100000,
        duration: 100000,
        coin_denom: "uusd".to_string(),
        whitelist,
        min_bid,
    };
    let msg = ExecuteMsg::ReceiveNft(Cw721ReceiveMsg {
        sender: MOCK_TOKEN_OWNER.to_owned(),
        token_id: MOCK_UNCLAIMED_TOKEN.to_owned(),
        msg: encode_binary(&hook_msg).unwrap(),
    });
    let mut env = mock_env();
    env.block.time = Timestamp::from_seconds(0u64);

    let info = mock_info(MOCK_TOKEN_ADDR, &[]);
    let _res = execute(deps, env, info, msg).unwrap();
}

fn assert_auction_created(deps: Deps, whitelist: Option<Vec<Addr>>, min_bid: Option<Uint128>) {
    assert_eq!(
        TokenAuctionState {
            start_time: Expiration::AtTime(Timestamp::from_seconds(100)),
            end_time: Expiration::AtTime(Timestamp::from_seconds(200)),
            high_bidder_addr: Addr::unchecked(""),
            high_bidder_amount: Uint128::zero(),
            coin_denom: "uusd".to_string(),
            auction_id: 1u128.into(),
            whitelist,
            owner: MOCK_TOKEN_OWNER.to_string(),
            token_id: MOCK_UNCLAIMED_TOKEN.to_owned(),
            token_address: MOCK_TOKEN_ADDR.to_owned(),
            is_cancelled: false,
            min_bid,
        },
        TOKEN_AUCTION_STATE.load(deps.storage, 1u128).unwrap()
    );

    assert_eq!(
        AuctionInfo {
            auction_ids: vec![Uint128::from(1u128)],
            token_address: MOCK_TOKEN_ADDR.to_owned(),
            token_id: MOCK_UNCLAIMED_TOKEN.to_owned(),
        },
        auction_infos()
            .load(
                deps.storage,
                &(MOCK_UNCLAIMED_TOKEN.to_owned() + MOCK_TOKEN_ADDR)
            )
            .unwrap()
    );
}

#[test]
fn test_auction_instantiate() {
    let mut deps = mock_dependencies();
    let res = init(deps.as_mut(), None);
    assert_eq!(0, res.messages.len());
}

#[test]
fn test_execute_place_bid_non_existing_auction() {
    let mut deps = mock_dependencies_custom(&[]);
    let env = mock_env();
    let _res = init(deps.as_mut(), None);

    let msg = ExecuteMsg::PlaceBid {
        token_id: MOCK_UNCLAIMED_TOKEN.to_string(),
        token_address: MOCK_TOKEN_ADDR.to_string(),
    };
    let info = mock_info("bidder", &coins(100, "uusd"));
    let res = execute(deps.as_mut(), env, info, msg);
    assert_eq!(ContractError::AuctionDoesNotExist {}, res.unwrap_err());
}

#[test]
fn execute_place_bid_auction_not_started() {
    let mut deps = mock_dependencies_custom(&[]);
    let mut env = mock_env();
    let _res = init(deps.as_mut(), None);

    start_auction(deps.as_mut(), None, None);
    assert_auction_created(deps.as_ref(), None, None);

    let msg = ExecuteMsg::PlaceBid {
        token_id: MOCK_UNCLAIMED_TOKEN.to_owned(),
        token_address: MOCK_TOKEN_ADDR.to_string(),
    };

    env.block.time = Timestamp::from_seconds(50u64);

    let info = mock_info("sender", &coins(100, "uusd".to_string()));
    let res = execute(deps.as_mut(), env, info, msg);
    assert_eq!(ContractError::AuctionNotStarted {}, res.unwrap_err());
}

#[test]
fn execute_place_bid_auction_ended() {
    let mut deps = mock_dependencies_custom(&[]);
    let mut env = mock_env();
    let _res = init(deps.as_mut(), None);

    start_auction(deps.as_mut(), None, None);
    assert_auction_created(deps.as_ref(), None, None);

    let msg = ExecuteMsg::PlaceBid {
        token_id: MOCK_UNCLAIMED_TOKEN.to_owned(),
        token_address: MOCK_TOKEN_ADDR.to_string(),
    };

    env.block.time = Timestamp::from_seconds(300);

    let info = mock_info("sender", &coins(100, "uusd".to_string()));
    let res = execute(deps.as_mut(), env, info, msg);
    assert_eq!(ContractError::AuctionEnded {}, res.unwrap_err());
}

#[test]
fn execute_place_bid_token_owner_cannot_bid() {
    let mut deps = mock_dependencies_custom(&[]);
    let mut env = mock_env();
    let _res = init(deps.as_mut(), None);

    start_auction(deps.as_mut(), None, None);
    assert_auction_created(deps.as_ref(), None, None);

    let msg = ExecuteMsg::PlaceBid {
        token_id: MOCK_UNCLAIMED_TOKEN.to_owned(),
        token_address: MOCK_TOKEN_ADDR.to_string(),
    };

    env.block.time = Timestamp::from_seconds(150);

    let info = mock_info(MOCK_TOKEN_OWNER, &coins(100, "uusd".to_string()));
    let res = execute(deps.as_mut(), env, info, msg);
    assert_eq!(ContractError::TokenOwnerCannotBid {}, res.unwrap_err());
}

#[test]
fn execute_place_bid_whitelist() {
    let mut deps = mock_dependencies_custom(&[]);
    let mut env = mock_env();
    let _res = init(deps.as_mut(), None);

    start_auction(deps.as_mut(), Some(vec![Addr::unchecked("sender")]), None);
    assert_auction_created(deps.as_ref(), Some(vec![Addr::unchecked("sender")]), None);

    let msg = ExecuteMsg::PlaceBid {
        token_id: MOCK_UNCLAIMED_TOKEN.to_owned(),
        token_address: MOCK_TOKEN_ADDR.to_string(),
    };

    env.block.time = Timestamp::from_seconds(150);
    let info = mock_info("not_sender", &coins(100, "uusd".to_string()));
    let res = execute(deps.as_mut(), env.clone(), info, msg.clone());
    assert_eq!(ContractError::Unauthorized {}, res.unwrap_err());

    let info = mock_info("sender", &coins(100, "uusd".to_string()));
    let _res = execute(deps.as_mut(), env, info, msg).unwrap();
}

#[test]
fn execute_place_bid_highest_bidder_cannot_outbid() {
    let mut deps = mock_dependencies_custom(&[]);
    let mut env = mock_env();
    let _res = init(deps.as_mut(), None);

    start_auction(deps.as_mut(), None, None);
    assert_auction_created(deps.as_ref(), None, None);

    let msg = ExecuteMsg::PlaceBid {
        token_id: MOCK_UNCLAIMED_TOKEN.to_owned(),
        token_address: MOCK_TOKEN_ADDR.to_string(),
    };

    env.block.time = Timestamp::from_seconds(150);
    let info = mock_info("sender", &coins(100, "uusd".to_string()));
    let _res = execute(deps.as_mut(), env.clone(), info, msg.clone()).unwrap();

    env.block.time = Timestamp::from_seconds(160);
    let info = mock_info("sender", &coins(200, "uusd".to_string()));
    let res = execute(deps.as_mut(), env, info, msg);
    assert_eq!(
        ContractError::HighestBidderCannotOutBid {},
        res.unwrap_err()
    );
}

#[test]
fn execute_place_bid_bid_smaller_than_highest_bid() {
    let mut deps = mock_dependencies_custom(&[]);
    let mut env = mock_env();
    let _res = init(deps.as_mut(), None);

    start_auction(deps.as_mut(), None, None);
    assert_auction_created(deps.as_ref(), None, None);

    let msg = ExecuteMsg::PlaceBid {
        token_id: MOCK_UNCLAIMED_TOKEN.to_owned(),
        token_address: MOCK_TOKEN_ADDR.to_string(),
    };

    env.block.time = Timestamp::from_seconds(150);
    let info = mock_info("sender", &coins(100, "uusd".to_string()));
    let _res = execute(deps.as_mut(), env.clone(), info, msg.clone()).unwrap();

    env.block.time = Timestamp::from_seconds(160);
    let info = mock_info("other", &coins(50, "uusd".to_string()));
    let res = execute(deps.as_mut(), env, info, msg);
    assert_eq!(ContractError::BidSmallerThanHighestBid {}, res.unwrap_err());
}

#[test]
fn execute_place_bid_invalid_coins_sent() {
    let mut deps = mock_dependencies_custom(&[]);
    let mut env = mock_env();
    let _res = init(deps.as_mut(), None);

    start_auction(deps.as_mut(), None, None);
    assert_auction_created(deps.as_ref(), None, None);

    env.block.time = Timestamp::from_seconds(150);

    let error = ContractError::InvalidFunds {
        msg: "Auctions ensure! exactly one coin to be sent.".to_string(),
    };
    let msg = ExecuteMsg::PlaceBid {
        token_id: MOCK_UNCLAIMED_TOKEN.to_string(),
        token_address: MOCK_TOKEN_ADDR.to_string(),
    };

    // No coins sent
    let info = mock_info("sender", &[]);
    let res = execute(deps.as_mut(), env.clone(), info, msg.clone());
    assert_eq!(error, res.unwrap_err());

    // Multiple coins sent
    let info = mock_info("sender", &[coin(100, "uusd"), coin(100, "uluna")]);
    let res = execute(deps.as_mut(), env.clone(), info, msg.clone());
    assert_eq!(error, res.unwrap_err());

    let error = ContractError::InvalidFunds {
        msg: "No uusd assets are provided to auction".to_string(),
    };

    // Invalid denom sent
    let info = mock_info("sender", &[coin(100, "uluna")]);
    let res = execute(deps.as_mut(), env.clone(), info, msg.clone());
    assert_eq!(error, res.unwrap_err());

    // Correct denom but empty
    let info = mock_info("sender", &[coin(0, "uusd")]);
    let res = execute(deps.as_mut(), env, info, msg);
    assert_eq!(error, res.unwrap_err());
}

#[test]
fn execute_place_bid_multiple_bids() {
    let mut deps = mock_dependencies_custom(&[]);
    let mut env = mock_env();
    let _res = init(deps.as_mut(), None);

    start_auction(deps.as_mut(), None, None);
    assert_auction_created(deps.as_ref(), None, None);

    let msg = ExecuteMsg::PlaceBid {
        token_id: MOCK_UNCLAIMED_TOKEN.to_owned(),
        token_address: MOCK_TOKEN_ADDR.to_string(),
    };

    env.block.time = Timestamp::from_seconds(150);

    let info = mock_info("sender", &coins(100, "uusd".to_string()));
    let res = execute(deps.as_mut(), env.clone(), info.clone(), msg.clone()).unwrap();

    assert_eq!(
        Response::new().add_attributes(vec![
            attr("action", "bid"),
            attr("token_id", MOCK_UNCLAIMED_TOKEN),
            attr("bider", info.sender),
            attr("amount", "100"),
        ]),
        res
    );
    let mut expected_response = AuctionStateResponse {
        start_time: Expiration::AtTime(Timestamp::from_seconds(100)),
        end_time: Expiration::AtTime(Timestamp::from_seconds(200)),
        high_bidder_addr: "sender".to_string(),
        high_bidder_amount: Uint128::from(100u128),
        auction_id: Uint128::from(1u128),
        coin_denom: "uusd".to_string(),
        whitelist: None,
        is_cancelled: false,
        min_bid: None,
    };

    let res = query_latest_auction_state_helper(deps.as_ref(), env.clone());
    assert_eq!(expected_response, res);

    env.block.time = Timestamp::from_seconds(160);
    let info = mock_info("other", &coins(200, "uusd".to_string()));
    let res = execute(deps.as_mut(), env.clone(), info.clone(), msg.clone()).unwrap();
    assert_eq!(
        Response::new()
            .add_message(CosmosMsg::Bank(BankMsg::Send {
                to_address: "sender".to_string(),
                amount: coins(100, "uusd")
            }))
            .add_attributes(vec![
                attr("action", "bid"),
                attr("token_id", MOCK_UNCLAIMED_TOKEN),
                attr("bider", info.sender),
                attr("amount", "200"),
            ]),
        res
    );

    expected_response.high_bidder_addr = "other".to_string();
    expected_response.high_bidder_amount = Uint128::from(200u128);
    let res = query_latest_auction_state_helper(deps.as_ref(), env.clone());
    assert_eq!(expected_response, res);

    env.block.time = Timestamp::from_seconds(170);
    let info = mock_info("sender", &coins(250, "uusd".to_string()));
    let res = execute(deps.as_mut(), env.clone(), info.clone(), msg).unwrap();

    assert_eq!(
        Response::new()
            .add_message(CosmosMsg::Bank(BankMsg::Send {
                to_address: "other".to_string(),
                amount: coins(200, "uusd")
            }))
            .add_attributes(vec![
                attr("action", "bid"),
                attr("token_id", MOCK_UNCLAIMED_TOKEN),
                attr("bider", info.sender),
                attr("amount", "250"),
            ]),
        res
    );

    expected_response.high_bidder_addr = "sender".to_string();
    expected_response.high_bidder_amount = Uint128::from(250u128);
    let res = query_latest_auction_state_helper(deps.as_ref(), env);
    assert_eq!(expected_response, res);
}

#[test]
fn execute_place_bid_auction_cancelled() {
    let mut deps = mock_dependencies_custom(&[]);
    let mut env = mock_env();
    let _res = init(deps.as_mut(), None);

    start_auction(deps.as_mut(), None, None);
    assert_auction_created(deps.as_ref(), None, None);

    let msg = ExecuteMsg::CancelAuction {
        token_id: MOCK_UNCLAIMED_TOKEN.to_owned(),
        token_address: MOCK_TOKEN_ADDR.to_string(),
    };

    env.block.time = Timestamp::from_seconds(150);
    let info = mock_info(MOCK_TOKEN_OWNER, &[]);
    let _res = execute(deps.as_mut(), env.clone(), info, msg).unwrap();

    let msg = ExecuteMsg::PlaceBid {
        token_id: MOCK_UNCLAIMED_TOKEN.to_owned(),
        token_address: MOCK_TOKEN_ADDR.to_string(),
    };

    let info = mock_info("sender", &coins(100, "uusd".to_string()));
    let res = execute(deps.as_mut(), env, info, msg);
    assert_eq!(ContractError::AuctionCancelled {}, res.unwrap_err());
}

#[test]
fn test_execute_start_auction() {
    let mut deps = mock_dependencies_custom(&[]);
    let _res = init(deps.as_mut(), None);

    let hook_msg = Cw721HookMsg::StartAuction {
        start_time: 100000,
        duration: 100000,
        coin_denom: "uusd".to_string(),
        whitelist: None,
        min_bid: None,
    };
    let msg = ExecuteMsg::ReceiveNft(Cw721ReceiveMsg {
        sender: MOCK_TOKEN_OWNER.to_owned(),
        token_id: MOCK_UNCLAIMED_TOKEN.to_owned(),
        msg: encode_binary(&hook_msg).unwrap(),
    });
    let mut env = mock_env();
    env.block.time = Timestamp::from_seconds(0u64);

    let info = mock_info(MOCK_TOKEN_ADDR, &[]);
    let res = execute(deps.as_mut(), env, info, msg).unwrap();

    assert_eq!(
        res,
        Response::new().add_attributes(vec![
            attr("action", "start_auction"),
            attr("start_time", "expiration time: 100.000000000"),
            attr("end_time", "expiration time: 200.000000000"),
            attr("coin_denom", "uusd"),
            attr("auction_id", "1"),
            attr("whitelist", "None"),
        ]),
    );
    assert_auction_created(deps.as_ref(), None, None);
}

// #[test]
// fn execute_start_auction_with_block_height() {
//     let mut deps = mock_dependencies_custom(&[]);
//     let env = mock_env();
//     let info = mock_info("owner", &[]);
//     let msg = InstantiateMsg { modules: None, kernel_address: None };
//     let _res = instantiate(deps.as_mut(), env, &info, msg).unwrap();

//     let hook_msg = Cw721HookMsg::StartAuction {
//         start_time: Expiration::AtHeight(100),
//         end_time: Expiration::AtHeight(200),
//         coin_denom: "uusd".to_string(),
//         whitelist: None,
//         min_bid: None,
//     };
//     let msg = ExecuteMsg::ReceiveNft(Cw721ReceiveMsg {
//         sender: MOCK_TOKEN_OWNER.to_owned(),
//         token_id: MOCK_UNCLAIMED_TOKEN.to_owned(),
//         msg: encode_binary(&hook_msg).unwrap(),
//     });
//     let mut env = mock_env();
//     env.block.height = 0;

//     let info = mock_info(MOCK_TOKEN_ADDR, &[]);
//     let res = execute(deps.as_mut(), env, &info, msg).unwrap();

//     assert_eq!(
//         res,
//         Response::new().add_attributes(vec![
//             attr("action", "start_auction"),
//             attr("start_time", "expiration height: 100"),
//             attr("end_time", "expiration height: 200"),
//             attr("coin_denom", "uusd"),
//             attr("auction_id", "1"),
//             attr("whitelist", "None"),
//         ]),
//     );
// }

// #[test]
// fn execute_start_auction_with_mismatched_expirations() {
//     let mut deps = mock_dependencies_custom(&[]);
//     let env = mock_env();
//     let info = mock_info("owner", &[]);
//     let msg = InstantiateMsg { modules: None, kernel_address: None };
//     let _res = instantiate(deps.as_mut(), env, &info, msg).unwrap();

//     let hook_msg = Cw721HookMsg::StartAuction {
//         start_time: Expiration::AtHeight(100),
//         end_time: Expiration::AtTime(Timestamp::from_seconds(200)),
//         coin_denom: "uusd".to_string(),
//         whitelist: None,
//         min_bid: None,
//     };
//     let msg = ExecuteMsg::ReceiveNft(Cw721ReceiveMsg {
//         sender: MOCK_TOKEN_OWNER.to_owned(),
//         token_id: MOCK_UNCLAIMED_TOKEN.to_owned(),
//         msg: encode_binary(&hook_msg).unwrap(),
//     });
//     let mut env = mock_env();
//     env.block.height = 0;

//     let info = mock_info(MOCK_TOKEN_ADDR, &[]);
//     let res = execute(deps.as_mut(), env, info, msg);

//     assert_eq!(
//         ContractError::ExpirationsMustBeOfSameType {},
//         res.unwrap_err()
//     );
// }

#[test]
fn execute_start_auction_start_time_in_past() {
    let mut deps = mock_dependencies_custom(&[]);
    let _res = init(deps.as_mut(), None);

    let hook_msg = Cw721HookMsg::StartAuction {
        start_time: 100000,
        duration: 100000,
        coin_denom: "uusd".to_string(),
        whitelist: None,
        min_bid: None,
    };
    let msg = ExecuteMsg::ReceiveNft(Cw721ReceiveMsg {
        sender: MOCK_TOKEN_OWNER.to_owned(),
        token_id: MOCK_UNCLAIMED_TOKEN.to_owned(),
        msg: encode_binary(&hook_msg).unwrap(),
    });
    let mut env = mock_env();
    env.block.time = Timestamp::from_seconds(150);

    let info = mock_info(MOCK_TOKEN_ADDR, &[]);
    let res = execute(deps.as_mut(), env.clone(), info, msg);

    assert_eq!(
        ContractError::StartTimeInThePast {
            current_time: env.block.time.nanos() / MILLISECONDS_TO_NANOSECONDS_RATIO,
            current_block: env.block.height,
        },
        res.unwrap_err()
    );
}

#[test]
fn execute_start_auction_zero_start_time() {
    let mut deps = mock_dependencies_custom(&[]);
    let _res = init(deps.as_mut(), None);

    let hook_msg = Cw721HookMsg::StartAuction {
        start_time: 0,
        duration: 1,
        coin_denom: "uusd".to_string(),
        whitelist: None,
        min_bid: None,
    };
    let msg = ExecuteMsg::ReceiveNft(Cw721ReceiveMsg {
        sender: MOCK_TOKEN_OWNER.to_owned(),
        token_id: MOCK_UNCLAIMED_TOKEN.to_owned(),
        msg: encode_binary(&hook_msg).unwrap(),
    });
    let mut env = mock_env();
    env.block.time = Timestamp::from_seconds(0);

    let info = mock_info(MOCK_TOKEN_ADDR, &[]);
    let res = execute(deps.as_mut(), env, info, msg);

    assert_eq!(ContractError::InvalidExpiration {}, res.unwrap_err());
}

#[test]
fn execute_start_auction_zero_duration() {
    let mut deps = mock_dependencies_custom(&[]);
    let _res = init(deps.as_mut(), None);

    let hook_msg = Cw721HookMsg::StartAuction {
        start_time: 100,
        duration: 0,
        coin_denom: "uusd".to_string(),
        whitelist: None,
        min_bid: None,
    };
    let msg = ExecuteMsg::ReceiveNft(Cw721ReceiveMsg {
        sender: MOCK_TOKEN_OWNER.to_owned(),
        token_id: MOCK_UNCLAIMED_TOKEN.to_owned(),
        msg: encode_binary(&hook_msg).unwrap(),
    });
    let mut env = mock_env();
    env.block.time = Timestamp::from_seconds(0);

    let info = mock_info(MOCK_TOKEN_ADDR, &[]);
    let res = execute(deps.as_mut(), env, info, msg);

    assert_eq!(ContractError::InvalidExpiration {}, res.unwrap_err());
}

// #[test]
// fn execute_start_auction_end_time_never() {
//     let mut deps = mock_dependencies_custom(&[]);
//     let env = mock_env();
//     let info = mock_info("owner", &[]);
//     let msg = InstantiateMsg { modules: None, kernel_address: None };
//     let _res = instantiate(deps.as_mut(), env, &info, msg).unwrap();

//     let hook_msg = Cw721HookMsg::StartAuction {
//         end_time: Expiration::Never {},
//         start_time: Expiration::AtTime(Timestamp::from_seconds(200)),
//         coin_denom: "uusd".to_string(),
//         whitelist: None,
//         min_bid: None,
//     };
//     let msg = ExecuteMsg::ReceiveNft(Cw721ReceiveMsg {
//         sender: MOCK_TOKEN_OWNER.to_owned(),
//         token_id: MOCK_UNCLAIMED_TOKEN.to_owned(),
//         msg: encode_binary(&hook_msg).unwrap(),
//     });
//     let mut env = mock_env();
//     env.block.time = Timestamp::from_seconds(0);

//     let info = mock_info(MOCK_TOKEN_ADDR, &[]);
//     let res = execute(deps.as_mut(), env, info, msg);

//     assert_eq!(ContractError::ExpirationMustNotBeNever {}, res.unwrap_err());
// }

#[test]
fn execute_update_auction_zero_start() {
    let mut deps = mock_dependencies_custom(&[]);
    let _res = init(deps.as_mut(), None);

    start_auction(deps.as_mut(), None, None);

    let msg = ExecuteMsg::UpdateAuction {
        token_id: MOCK_UNCLAIMED_TOKEN.to_owned(),
        token_address: MOCK_TOKEN_ADDR.to_string(),
        start_time: 0,
        duration: 1,
        coin_denom: "uusd".to_string(),
        whitelist: None,
        min_bid: None,
    };
    let mut env = mock_env();
    env.block.height = 0;
    env.block.time = Timestamp::from_seconds(0);

    let info = mock_info(MOCK_TOKEN_OWNER, &[]);
    let res = execute(deps.as_mut(), env, info, msg);

    assert_eq!(ContractError::InvalidExpiration {}, res.unwrap_err());
}

#[test]
fn execute_update_auction_start_time_in_past() {
    let mut deps = mock_dependencies_custom(&[]);
    let _res = init(deps.as_mut(), None);

    start_auction(deps.as_mut(), None, None);

    let msg = ExecuteMsg::UpdateAuction {
        token_id: MOCK_UNCLAIMED_TOKEN.to_owned(),
        token_address: MOCK_TOKEN_ADDR.to_string(),
        start_time: 1,
        duration: 1,
        coin_denom: "uusd".to_string(),
        whitelist: None,
        min_bid: None,
    };
    let mut env = mock_env();
    env.block.height = 150;
    env.block.time = Timestamp::from_seconds(10);

    let info = mock_info(MOCK_TOKEN_OWNER, &[]);
    let res = execute(deps.as_mut(), env.clone(), info, msg);

    assert_eq!(
        ContractError::StartTimeInThePast {
            current_time: env.block.time.nanos() / MILLISECONDS_TO_NANOSECONDS_RATIO,
            current_block: env.block.height,
        },
        res.unwrap_err()
    );
}

#[test]
fn execute_update_auction_zero_duration() {
    let mut deps = mock_dependencies_custom(&[]);
    let _res = init(deps.as_mut(), None);

    start_auction(deps.as_mut(), None, None);

    let msg = ExecuteMsg::UpdateAuction {
        token_id: MOCK_UNCLAIMED_TOKEN.to_owned(),
        token_address: MOCK_TOKEN_ADDR.to_string(),
        start_time: 100000,
        duration: 0,
        coin_denom: "uusd".to_string(),
        whitelist: None,
        min_bid: None,
    };
    let mut env = mock_env();
    env.block.time = Timestamp::from_seconds(0);

    let info = mock_info(MOCK_TOKEN_OWNER, &[]);
    let res = execute(deps.as_mut(), env, info, msg);

    assert_eq!(ContractError::InvalidExpiration {}, res.unwrap_err());
}

#[test]
fn execute_update_auction_unauthorized() {
    let mut deps = mock_dependencies_custom(&[]);
    let _res = init(deps.as_mut(), None);

    start_auction(deps.as_mut(), None, None);

    let msg = ExecuteMsg::UpdateAuction {
        token_id: MOCK_UNCLAIMED_TOKEN.to_owned(),
        token_address: MOCK_TOKEN_ADDR.to_string(),
        start_time: 100000,
        duration: 100,
        coin_denom: "uluna".to_string(),
        whitelist: Some(vec![Addr::unchecked("user")]),
        min_bid: None,
    };
    let mut env = mock_env();
    env.block.time = Timestamp::from_seconds(150);
    env.block.height = 0;

    let info = mock_info("not_owner", &[]);
    let res = execute(deps.as_mut(), env, info, msg);
    assert_eq!(ContractError::Unauthorized {}, res.unwrap_err());
}

#[test]
fn execute_update_auction_auction_started() {
    let mut deps = mock_dependencies_custom(&[]);
    let _res = init(deps.as_mut(), None);

    start_auction(deps.as_mut(), None, None);

    let msg = ExecuteMsg::UpdateAuction {
        token_id: MOCK_UNCLAIMED_TOKEN.to_owned(),
        token_address: MOCK_TOKEN_ADDR.to_string(),
        start_time: 100000,
        duration: 100,
        coin_denom: "uluna".to_string(),
        whitelist: Some(vec![Addr::unchecked("user")]),
        min_bid: None,
    };
    let mut env = mock_env();
    env.block.time = Timestamp::from_seconds(150);
    env.block.height = 0;

    let info = mock_info(MOCK_TOKEN_OWNER, &[]);
    let res = execute(deps.as_mut(), env, info, msg);
    assert_eq!(ContractError::AuctionAlreadyStarted {}, res.unwrap_err());
}

#[test]
fn execute_update_auction() {
    let mut deps = mock_dependencies_custom(&[]);
    let _res = init(deps.as_mut(), None);

    start_auction(deps.as_mut(), None, None);

    let msg = ExecuteMsg::UpdateAuction {
        token_id: MOCK_UNCLAIMED_TOKEN.to_owned(),
        token_address: MOCK_TOKEN_ADDR.to_string(),
        start_time: 100000,
        duration: 100000,
        coin_denom: "uluna".to_string(),
        whitelist: Some(vec![Addr::unchecked("user")]),
        min_bid: None,
    };
    let mut env = mock_env();
    env.block.time = Timestamp::from_seconds(0);
    env.block.height = 0;

    let info = mock_info(MOCK_TOKEN_OWNER, &[]);
    let _res = execute(deps.as_mut(), env, info, msg).unwrap();
    assert_eq!(
        TokenAuctionState {
            start_time: Expiration::AtTime(Timestamp::from_seconds(100)),
            end_time: Expiration::AtTime(Timestamp::from_seconds(200)),
            high_bidder_addr: Addr::unchecked(""),
            high_bidder_amount: Uint128::zero(),
            coin_denom: "uluna".to_string(),
            auction_id: 1u128.into(),
            whitelist: Some(vec![Addr::unchecked("user")]),
            owner: MOCK_TOKEN_OWNER.to_string(),
            token_id: MOCK_UNCLAIMED_TOKEN.to_owned(),
            token_address: MOCK_TOKEN_ADDR.to_owned(),
            is_cancelled: false,
            min_bid: None,
        },
        TOKEN_AUCTION_STATE
            .load(deps.as_ref().storage, 1u128)
            .unwrap()
    );
}

#[test]
fn execute_start_auction_after_previous_finished() {
    let mut deps = mock_dependencies_custom(&[]);
    let _res = init(deps.as_mut(), None);

    // There was a previous auction.
    start_auction(deps.as_mut(), None, None);

    let hook_msg = Cw721HookMsg::StartAuction {
        start_time: 300000,
        duration: 100000,
        coin_denom: "uusd".to_string(),
        whitelist: None,
        min_bid: None,
    };
    let msg = ExecuteMsg::ReceiveNft(Cw721ReceiveMsg {
        sender: MOCK_TOKEN_OWNER.to_owned(),
        token_id: MOCK_UNCLAIMED_TOKEN.to_owned(),
        msg: encode_binary(&hook_msg).unwrap(),
    });
    let mut env = mock_env();
    env.block.time = Timestamp::from_seconds(250);

    let info = mock_info(MOCK_TOKEN_ADDR, &[]);
    let res = execute(deps.as_mut(), env, info, msg).unwrap();
    assert_eq!(
        Response::new().add_attributes(vec![
            attr("action", "start_auction"),
            attr("start_time", "expiration time: 300.000000000"),
            attr("end_time", "expiration time: 400.000000000"),
            attr("coin_denom", "uusd"),
            attr("auction_id", "2"),
            attr("whitelist", "None"),
        ]),
        res
    );
}
//TODO make execute_claim tests pass
#[test]
fn execute_claim_no_bids() {
    let mut deps = mock_dependencies_custom(&[]);
    let mut env = mock_env();
    let _res = init(deps.as_mut(), None);

    start_auction(deps.as_mut(), None, None);

    env.block.time = Timestamp::from_seconds(250);

    let msg = ExecuteMsg::Claim {
        token_id: MOCK_UNCLAIMED_TOKEN.to_owned(),
        token_address: MOCK_TOKEN_ADDR.to_string(),
    };

    let info = mock_info("any_user", &[]);
    let res = execute(deps.as_mut(), env, info, msg).unwrap();
    assert_eq!(
        Response::new()
            .add_message(CosmosMsg::Wasm(WasmMsg::Execute {
                contract_addr: MOCK_TOKEN_ADDR.to_owned(),
                msg: encode_binary(&Cw721ExecuteMsg::TransferNft {
                    recipient: MOCK_TOKEN_OWNER.to_owned(),
                    token_id: MOCK_UNCLAIMED_TOKEN.to_owned(),
                })
                .unwrap(),
                funds: vec![],
            }))
            .add_attribute("action", "claim")
            .add_attribute("token_id", MOCK_UNCLAIMED_TOKEN)
            .add_attribute("token_contract", MOCK_TOKEN_ADDR)
            .add_attribute("recipient", MOCK_TOKEN_OWNER)
            .add_attribute("winning_bid_amount", Uint128::zero())
            .add_attribute("auction_id", "1"),
        res
    );
}

#[test]
fn execute_claim() {
    let mut deps = mock_dependencies_custom(&[]);
    let mut env = mock_env();
    let _res = init(deps.as_mut(), None);

    start_auction(deps.as_mut(), None, None);

    let msg = ExecuteMsg::PlaceBid {
        token_id: MOCK_UNCLAIMED_TOKEN.to_owned(),
        token_address: MOCK_TOKEN_ADDR.to_string(),
    };

    env.block.time = Timestamp::from_seconds(150);

    let info = mock_info("sender", &coins(100, "uusd".to_string()));
    let _res = execute(deps.as_mut(), env.clone(), info, msg).unwrap();

    env.block.time = Timestamp::from_seconds(250);

    let msg = ExecuteMsg::Claim {
        token_id: MOCK_UNCLAIMED_TOKEN.to_owned(),
        token_address: MOCK_TOKEN_ADDR.to_string(),
    };

    let info = mock_info("any_user", &[]);
    let res = execute(deps.as_mut(), env, info, msg).unwrap();
    let transfer_nft_msg = Cw721ExecuteMsg::TransferNft {
        recipient: "sender".to_string(),
        token_id: MOCK_UNCLAIMED_TOKEN.to_owned(),
    };
    assert_eq!(
        Response::new()
            .add_message(CosmosMsg::Bank(BankMsg::Send {
                to_address: MOCK_TOKEN_OWNER.to_owned(),
                amount: coins(100, "uusd"),
            }))
            .add_message(CosmosMsg::Wasm(WasmMsg::Execute {
                contract_addr: MOCK_TOKEN_ADDR.to_string(),
                msg: encode_binary(&transfer_nft_msg).unwrap(),
                funds: vec![],
            }))
            .add_attribute("action", "claim")
            .add_attribute("token_id", MOCK_UNCLAIMED_TOKEN)
            .add_attribute("token_contract", MOCK_TOKEN_ADDR)
            .add_attribute("recipient", "sender")
            .add_attribute("winning_bid_amount", Uint128::from(100u128))
            .add_attribute("auction_id", "1"),
        res
    );
}

#[test]
fn execute_claim_with_modules() {
    let mut deps = mock_dependencies_custom(&[]);
    let mut env = mock_env();
    let info = mock_info("owner", &[]);
    let module = Module {
        name: Some("rates".to_string()),
        address: AndrAddr::from_string(MOCK_RATES_CONTRACT.to_owned()),
        is_mutable: true,
    };
    let msg = InstantiateMsg {
        modules: Some(vec![module]),
        kernel_address: MOCK_KERNEL_CONTRACT.to_string(),
<<<<<<< HEAD
        owner: Some("owner".to_string()),
=======
        owner: None,
>>>>>>> 1fe4d058
    };
    let _res = instantiate(deps.as_mut(), env.clone(), &info, msg).unwrap();

    start_auction(deps.as_mut(), None, None);

    let msg = ExecuteMsg::PlaceBid {
        token_id: MOCK_UNCLAIMED_TOKEN.to_owned(),
        token_address: MOCK_TOKEN_ADDR.to_string(),
    };

    env.block.time = Timestamp::from_seconds(150);

    let info = mock_info("sender", &coins(100, "uusd".to_string()));
    let _res = execute(deps.as_mut(), env.clone(), info, msg).unwrap();

    env.block.time = Timestamp::from_seconds(250);

    let msg = ExecuteMsg::Claim {
        token_id: MOCK_UNCLAIMED_TOKEN.to_owned(),
        token_address: MOCK_TOKEN_ADDR.to_string(),
    };

    let info = mock_info("any_user", &[]);
    let res = execute(deps.as_mut(), env, info, msg).unwrap();
    let transfer_nft_msg = Cw721ExecuteMsg::TransferNft {
        recipient: "sender".to_string(),
        token_id: MOCK_UNCLAIMED_TOKEN.to_owned(),
    };
    // First message for royalty, Second message for tax
    assert_eq!(
        Response::new()
            .add_message(CosmosMsg::Bank(BankMsg::Send {
                to_address: MOCK_ROYALTY_RECIPIENT.to_owned(),
                amount: coins(10, "uusd"),
            }))
            .add_message(CosmosMsg::Bank(BankMsg::Send {
<<<<<<< HEAD
                to_address: MOCK_RATES_RECIPIENT.to_owned(),
=======
                to_address: MOCK_TAX_RECIPIENT.to_owned(),
>>>>>>> 1fe4d058
                amount: coins(50, "uusd"),
            }))
            .add_message(CosmosMsg::Bank(BankMsg::Send {
                to_address: MOCK_TOKEN_OWNER.to_string(),
                amount: coins(90, "uusd"),
            }))
            .add_message(CosmosMsg::Wasm(WasmMsg::Execute {
                contract_addr: MOCK_TOKEN_ADDR.to_string(),
                msg: encode_binary(&transfer_nft_msg).unwrap(),
                funds: vec![],
            }))
            .add_attribute("action", "claim")
            .add_attribute("token_id", MOCK_UNCLAIMED_TOKEN)
            .add_attribute("token_contract", MOCK_TOKEN_ADDR)
            .add_attribute("recipient", "sender")
            .add_attribute("winning_bid_amount", Uint128::from(100u128))
            .add_attribute("auction_id", "1"),
        res
    );
}

#[test]
fn execute_claim_auction_not_ended() {
    let mut deps = mock_dependencies_custom(&[]);
    let mut env = mock_env();
    let _res = init(deps.as_mut(), None);

    start_auction(deps.as_mut(), None, None);

    let msg = ExecuteMsg::PlaceBid {
        token_id: MOCK_UNCLAIMED_TOKEN.to_owned(),
        token_address: MOCK_TOKEN_ADDR.to_string(),
    };

    env.block.time = Timestamp::from_seconds(150);

    let info = mock_info("sender", &coins(100, "uusd".to_string()));
    let _res = execute(deps.as_mut(), env.clone(), info, msg).unwrap();

    let msg = ExecuteMsg::Claim {
        token_id: MOCK_UNCLAIMED_TOKEN.to_owned(),
        token_address: MOCK_TOKEN_ADDR.to_string(),
    };

    let info = mock_info("any_user", &[]);
    let res = execute(deps.as_mut(), env, info, msg);
    assert_eq!(ContractError::AuctionNotEnded {}, res.unwrap_err());
}

#[test]
fn execute_claim_auction_already_claimed() {
    let mut deps = mock_dependencies_custom(&[]);
    let _res = init(deps.as_mut(), None);

    let hook_msg = Cw721HookMsg::StartAuction {
        start_time: 100000,
        duration: 100000,
        coin_denom: "uusd".to_string(),
        whitelist: None,
        min_bid: None,
    };
    let msg = ExecuteMsg::ReceiveNft(Cw721ReceiveMsg {
        sender: MOCK_TOKEN_OWNER.to_owned(),
        token_id: "claimed_token".to_string(),
        msg: encode_binary(&hook_msg).unwrap(),
    });
    let mut env = mock_env();
    env.block.time = Timestamp::from_seconds(0u64);

    let info = mock_info(MOCK_TOKEN_ADDR, &[]);
    let _res = execute(deps.as_mut(), env.clone(), info, msg).unwrap();

    // Auction is over.
    env.block.time = Timestamp::from_seconds(300);

    let msg = ExecuteMsg::Claim {
        token_id: "claimed_token".to_string(),
        token_address: MOCK_TOKEN_ADDR.to_string(),
    };

    let info = mock_info("any_user", &[]);
    let res = execute(deps.as_mut(), env, info, msg);
    assert_eq!(ContractError::AuctionAlreadyClaimed {}, res.unwrap_err());
}

#[test]
fn execute_cancel_no_bids() {
    let mut deps = mock_dependencies_custom(&[]);
    let mut env = mock_env();
    let _res = init(deps.as_mut(), None);

    start_auction(deps.as_mut(), None, None);

    let msg = ExecuteMsg::CancelAuction {
        token_id: MOCK_UNCLAIMED_TOKEN.to_owned(),
        token_address: MOCK_TOKEN_ADDR.to_string(),
    };

    // Auction start and end are 100 and 200.
    env.block.time = Timestamp::from_seconds(150);

    let info = mock_info(MOCK_TOKEN_OWNER, &[]);
    let res = execute(deps.as_mut(), env, info, msg).unwrap();

    assert_eq!(
        Response::new().add_message(CosmosMsg::Wasm(WasmMsg::Execute {
            contract_addr: MOCK_TOKEN_ADDR.to_owned(),
            msg: encode_binary(&Cw721ExecuteMsg::TransferNft {
                recipient: MOCK_TOKEN_OWNER.to_owned(),
                token_id: MOCK_UNCLAIMED_TOKEN.to_owned()
            })
            .unwrap(),
            funds: vec![],
        })),
        res
    );

    assert!(
        TOKEN_AUCTION_STATE
            .load(deps.as_ref().storage, 1u128)
            .unwrap()
            .is_cancelled
    );
}

#[test]
fn execute_cancel_with_bids() {
    let mut deps = mock_dependencies_custom(&[]);
    let mut env = mock_env();
    let _res = init(deps.as_mut(), None);

    start_auction(deps.as_mut(), None, None);

    let msg = ExecuteMsg::PlaceBid {
        token_id: MOCK_UNCLAIMED_TOKEN.to_owned(),
        token_address: MOCK_TOKEN_ADDR.to_string(),
    };
    // Auction start and end are 100 and 200.
    env.block.time = Timestamp::from_seconds(150);

    let info = mock_info("bidder", &coins(100, "uusd"));
    let _res = execute(deps.as_mut(), env.clone(), info, msg).unwrap();

    let msg = ExecuteMsg::CancelAuction {
        token_id: MOCK_UNCLAIMED_TOKEN.to_owned(),
        token_address: MOCK_TOKEN_ADDR.to_string(),
    };

    let info = mock_info(MOCK_TOKEN_OWNER, &[]);
    let res = execute(deps.as_mut(), env, info, msg).unwrap();

    assert_eq!(
        Response::new()
            .add_message(CosmosMsg::Wasm(WasmMsg::Execute {
                contract_addr: MOCK_TOKEN_ADDR.to_owned(),
                msg: encode_binary(&Cw721ExecuteMsg::TransferNft {
                    recipient: MOCK_TOKEN_OWNER.to_owned(),
                    token_id: MOCK_UNCLAIMED_TOKEN.to_owned()
                })
                .unwrap(),
                funds: vec![],
            }))
            .add_message(CosmosMsg::Bank(BankMsg::Send {
                to_address: "bidder".to_string(),
                amount: coins(100, "uusd")
            })),
        res
    );

    assert!(
        TOKEN_AUCTION_STATE
            .load(deps.as_ref().storage, 1u128)
            .unwrap()
            .is_cancelled
    );
}

#[test]
fn execute_cancel_not_token_owner() {
    let mut deps = mock_dependencies_custom(&[]);
    let mut env = mock_env();
    let _res = init(deps.as_mut(), None);

    start_auction(deps.as_mut(), None, None);

    let msg = ExecuteMsg::CancelAuction {
        token_id: MOCK_UNCLAIMED_TOKEN.to_owned(),
        token_address: MOCK_TOKEN_ADDR.to_string(),
    };

    // Auction start and end are 100 and 200.
    env.block.time = Timestamp::from_seconds(150);

    let info = mock_info("anyone", &[]);
    let res = execute(deps.as_mut(), env, info, msg);
    assert_eq!(ContractError::Unauthorized {}, res.unwrap_err());
}

#[test]
fn execute_cancel_auction_ended() {
    let mut deps = mock_dependencies_custom(&[]);
    let mut env = mock_env();
    let _res = init(deps.as_mut(), None);

    start_auction(deps.as_mut(), None, None);

    let msg = ExecuteMsg::CancelAuction {
        token_id: MOCK_UNCLAIMED_TOKEN.to_owned(),
        token_address: MOCK_TOKEN_ADDR.to_string(),
    };

    // Auction start and end are 100 and 200.
    env.block.time = Timestamp::from_seconds(300);

    let info = mock_info(MOCK_TOKEN_OWNER, &[]);
    let res = execute(deps.as_mut(), env, info, msg);
    assert_eq!(ContractError::AuctionEnded {}, res.unwrap_err());
}

#[test]
fn execute_bid_below_min_price() {
    let mut deps = mock_dependencies_custom(&[]);
    let mut env = mock_env();
    let _res = init(deps.as_mut(), None);

    start_auction(deps.as_mut(), None, Some(Uint128::from(100u128)));

    let msg = ExecuteMsg::PlaceBid {
        token_id: MOCK_UNCLAIMED_TOKEN.to_owned(),
        token_address: MOCK_TOKEN_ADDR.to_string(),
    };
    // Auction start and end are 100 and 200.
    env.block.time = Timestamp::from_seconds(150);

    let info = mock_info("bidder", &coins(10, "uusd"));
    let res = execute(deps.as_mut(), env.clone(), info, msg.clone()).unwrap_err();

    assert_eq!(
        res,
        ContractError::InvalidFunds {
            msg: "Must provide at least 100 uusd to bid".to_string()
        }
    );

    let info = mock_info("bidder", &coins(100, "uusd"));
    //Will error if invalid
    execute(deps.as_mut(), env, info, msg).unwrap();
}<|MERGE_RESOLUTION|>--- conflicted
+++ resolved
@@ -2,13 +2,8 @@
     contract::{execute, instantiate, query},
     state::{auction_infos, TOKEN_AUCTION_STATE},
     testing::mock_querier::{
-<<<<<<< HEAD
         mock_dependencies_custom, MOCK_RATES_RECIPIENT, MOCK_TOKEN_ADDR, MOCK_TOKEN_OWNER,
         MOCK_UNCLAIMED_TOKEN,
-=======
-        mock_dependencies_custom, MOCK_ROYALTY_RECIPIENT, MOCK_TAX_RECIPIENT, MOCK_TOKEN_ADDR,
-        MOCK_TOKEN_OWNER, MOCK_UNCLAIMED_TOKEN,
->>>>>>> 1fe4d058
     },
 };
 use andromeda_non_fungible_tokens::{
@@ -969,11 +964,7 @@
     let msg = InstantiateMsg {
         modules: Some(vec![module]),
         kernel_address: MOCK_KERNEL_CONTRACT.to_string(),
-<<<<<<< HEAD
         owner: Some("owner".to_string()),
-=======
-        owner: None,
->>>>>>> 1fe4d058
     };
     let _res = instantiate(deps.as_mut(), env.clone(), &info, msg).unwrap();
 
@@ -1010,11 +1001,7 @@
                 amount: coins(10, "uusd"),
             }))
             .add_message(CosmosMsg::Bank(BankMsg::Send {
-<<<<<<< HEAD
                 to_address: MOCK_RATES_RECIPIENT.to_owned(),
-=======
-                to_address: MOCK_TAX_RECIPIENT.to_owned(),
->>>>>>> 1fe4d058
                 amount: coins(50, "uusd"),
             }))
             .add_message(CosmosMsg::Bank(BankMsg::Send {
