--- conflicted
+++ resolved
@@ -1,4 +1,4 @@
-use andromeda_std::common::call_action::{call_action, get_action_name};
+use andromeda_std::common::call_action::get_action_name;
 #[cfg(not(feature = "imported"))]
 use cosmwasm_std::entry_point;
 use cosmwasm_std::{
@@ -16,24 +16,12 @@
 use andromeda_std::{
     ado_base::{AndromedaMsg, AndromedaQuery},
     ado_contract::{permissioning::is_context_permissioned_strict, ADOContract},
-<<<<<<< HEAD
-    common::context::ExecuteContext,
-=======
     amp::AndrAddr,
     common::{actions::call_action, context::ExecuteContext},
->>>>>>> 11e545db
 };
 
 use andromeda_std::{
-<<<<<<< HEAD
-    ado_base::InstantiateMsg as BaseInstantiateMsg,
-    // common::encode_binary,
-    // common::rates::get_tax_amount,
-=======
-    ado_base::{hooks::AndromedaHook, InstantiateMsg as BaseInstantiateMsg, MigrateMsg},
-    common::encode_binary,
-    common::rates::get_tax_amount,
->>>>>>> 11e545db
+    ado_base::{InstantiateMsg as BaseInstantiateMsg, MigrateMsg},
     common::Funds,
     error::ContractError,
 };
@@ -69,12 +57,8 @@
         deps.storage,
         env,
         deps.api,
-<<<<<<< HEAD
-        info,
-=======
         &deps.querier,
         info.clone(),
->>>>>>> 11e545db
         BaseInstantiateMsg {
             ado_type: CONTRACT_NAME.to_string(),
             ado_version: CONTRACT_VERSION.to_string(),
@@ -107,19 +91,14 @@
 
 fn handle_execute(mut ctx: ExecuteContext, msg: ExecuteMsg) -> Result<Response, ContractError> {
     let contract = ADOContract::default();
-<<<<<<< HEAD
     let action = get_action_name(CONTRACT_NAME, msg.as_ref());
-    // checks permissioning, will conduct other checks in the future
-    call_action(
-=======
+
     let action_response = call_action(
->>>>>>> 11e545db
         &mut ctx.deps,
         &ctx.info,
         &ctx.env,
         &ctx.amp_ctx,
         msg.as_ref(),
-<<<<<<< HEAD
     )?;
 
     let payee = if let Some(amp_ctx) = ctx.amp_ctx.clone() {
@@ -135,8 +114,6 @@
         &ctx.deps.querier,
         msg.as_ref().to_string(),
         payee,
-=======
->>>>>>> 11e545db
     )?;
 
     if let ExecuteMsg::Approve { token_id, .. } = &msg {
@@ -193,7 +170,7 @@
 }
 
 fn execute_mint(
-    mut ctx: ExecuteContext,
+    ctx: ExecuteContext,
     token_id: String,
     token_uri: Option<String>,
     owner: String,
@@ -205,7 +182,7 @@
     ensure!(
         ctx.contains_sender(minter.as_str())
             | is_context_permissioned_strict(
-                &mut ctx.deps,
+                ctx.deps.storage,
                 &ctx.info,
                 &ctx.env,
                 &ctx.amp_ctx,
@@ -258,7 +235,7 @@
     ensure!(
         ctx.contains_sender(minter.as_str())
             | is_context_permissioned_strict(
-                &mut ctx.deps,
+                ctx.deps.storage,
                 &ctx.info,
                 &ctx.env,
                 &ctx.amp_ctx,
@@ -298,22 +275,9 @@
         deps, info, env, ..
     } = ctx;
     let base_contract = ADOContract::default();
-<<<<<<< HEAD
-
-=======
-    let recipient_address = recipient.get_raw_address(&deps.as_ref())?.into_string();
-    let responses = base_contract.module_hook::<Response>(
-        &deps.as_ref(),
-        AndromedaHook::OnTokenTransfer {
-            token_id: token_id.clone(),
-            sender: info.sender.to_string(),
-            recipient: recipient_address.clone(),
-        },
-    )?;
->>>>>>> 11e545db
     // Reduce all responses into one.
     let mut resp = Response::new();
-
+    let recipient_address = recipient.get_raw_address(&deps.as_ref())?.into_string();
     let contract = AndrCW721Contract::default();
     let mut token = contract.tokens.load(deps.storage, &token_id)?;
     ensure!(
@@ -329,13 +293,6 @@
             deps.as_ref(),
             action,
             Funds::Native(agreement_amount.clone()),
-<<<<<<< HEAD
-=======
-            encode_binary(&ExecuteMsg::TransferNft {
-                token_id: token_id.clone(),
-                recipient,
-            })?,
->>>>>>> 11e545db
         )?;
 
         match transfer_response {
