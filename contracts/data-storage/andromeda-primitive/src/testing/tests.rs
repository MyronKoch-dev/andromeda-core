--- conflicted
+++ resolved
@@ -47,12 +47,7 @@
     )
     .unwrap();
 
-<<<<<<< HEAD
-    let query_res: GetValueResponse = query_value(deps.as_ref(), &key).unwrap();
-    let key = String::from("key");
-=======
     let query_res: GetValueResponse = query_value(deps.as_ref(), &Some(key.clone())).unwrap();
->>>>>>> 11e545db
 
     assert_eq!(GetValueResponse { key, value }, query_res);
 }
@@ -81,11 +76,7 @@
 
     assert_eq!(
         GetValueResponse {
-<<<<<<< HEAD
-            key: "default".into(),
-=======
             key: "default".to_string(),
->>>>>>> 11e545db
             value
         },
         query_res
