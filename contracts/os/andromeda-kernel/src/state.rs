<<<<<<< HEAD
// use andromeda_os::messages::extract_chain;
use andromeda_ibc::message_bridge::ExecuteMsg as BridgeExecuteMsg;
use andromeda_os::{
    kernel::adjust_recipient_with_protocol,
    messages::{extract_chain, AMPMsg},
};
use common::error::ContractError;
=======
use andromeda_std::amp::addresses::AndrAddr;
use andromeda_std::amp::messages::AMPMsgConfig;
// use andromeda_std::os::messages::extract_chain;
use andromeda_std::amp::messages::AMPMsg;
use andromeda_std::error::ContractError;
use andromeda_std::ibc::message_bridge::ExecuteMsg as BridgeExecuteMsg;
>>>>>>> 28a2c2f1
use cosmwasm_std::{to_binary, Addr, Binary, Coin, CosmosMsg, ReplyOn, Storage, SubMsg, WasmMsg};
use cw_storage_plus::Item;
use cw_storage_plus::Map;

pub const ADO_DB_KEY: &str = "adodb";
pub const VFS_KEY: &str = "vfs";
pub const IBC_BRIDGE: &str = "ibc-bridge";
pub const WORMHOLE_BRIDGE: &str = "wormhole-bridge";

pub const KERNEL_ADDRESSES: Map<&str, Addr> = Map::new("kernel_addresses");
pub const MESSAGE_IDX: Item<u64> = Item::new("message_idx");

<<<<<<< HEAD
pub fn parse_path(
    recipient: String,
    amp_message: AMPMsg,
=======
pub fn new_message_id(storage: &mut dyn Storage) -> Result<u64, ContractError> {
    let mut message_idx = MESSAGE_IDX.load(storage)?;
    message_idx += 1;
    MESSAGE_IDX.save(storage, &message_idx)?;
    Ok(message_idx)
}

#[allow(clippy::too_many_arguments)]
pub fn parse_path_direct(
    recipient: AndrAddr,
    message: Binary,
    funds: Vec<Coin>,
>>>>>>> 28a2c2f1
    storage: &dyn Storage,
    reply_on: Option<ReplyOn>,
    exit_at_error: Option<bool>,
    gas_limit: Option<u64>,
) -> Result<Option<SubMsg>, ContractError> {
    if recipient.is_vfs_path() {
        let protocol: Option<&str> = recipient.get_protocol();
        if protocol.is_some() {
            match protocol {
                // load vector of supported chains
                // load bridge contract address
                // extract message from path

                // Will import the bridge's execute msg once merged
                Some("ibc") => {
                    let raw_path = recipient.get_raw_path();
                    Ok(Some(SubMsg::new(CosmosMsg::Wasm(WasmMsg::Execute {
                        contract_addr: KERNEL_ADDRESSES.load(storage, IBC_BRIDGE)?.to_string(),
                        msg: to_binary(&BridgeExecuteMsg::SendAmpPacket {
                            chain: recipient.get_chain().unwrap_or_default().to_owned(),
                            message: vec![AMPMsg::new(raw_path, message, Some(funds.clone()))
                                .with_config(AMPMsgConfig::new(
                                    reply_on,
                                    exit_at_error,
                                    gas_limit,
                                ))],
                        })?,
                        funds,
                    }))))
                }
                Some("wormhole") => {
                    let raw_path = recipient.get_raw_path();
                    Ok(Some(SubMsg::new(CosmosMsg::Wasm(WasmMsg::Execute {
                        contract_addr: KERNEL_ADDRESSES.load(storage, WORMHOLE_BRIDGE)?.to_string(),
                        msg: to_binary(&BridgeExecuteMsg::SendAmpPacket {
                            chain: recipient.get_chain().unwrap_or_default().to_owned(),
                            message: vec![AMPMsg::new(raw_path, message, Some(funds.clone()))
                                .with_config(AMPMsgConfig::new(
                                    reply_on,
                                    exit_at_error,
                                    gas_limit,
                                ))],
                        })?,
                        funds,
                    }))))
                }
                _ => Err(ContractError::UnsupportedProtocol {}),
            }
        } else {
            // In case there's no protocol, the pathname should look like this : chain/path or just /path
            let chain = recipient.get_chain();
            match chain {
                // In case of andromeda we proceed as usual
                // This approach assumes that andromeda's always the native chain
                Some("andr") => Ok(None),
                // In case of other chain, we forward to bridge contract
                Some(chain) => {
                    if chain.is_empty() {
                        Ok(None)
                    } else {
                        {
                            Ok(Some(SubMsg::new(CosmosMsg::Wasm(WasmMsg::Execute {
                                contract_addr: KERNEL_ADDRESSES
                                    .load(storage, IBC_BRIDGE)?
                                    .to_string(),
                                msg: to_binary(&BridgeExecuteMsg::SendAmpPacket {
                                    chain: chain.to_owned(),
                                    message: vec![AMPMsg::new(
                                        recipient,
                                        message,
                                        Some(funds.clone()),
                                    )
                                    .with_config(AMPMsgConfig::new(
                                        reply_on,
                                        exit_at_error,
                                        gas_limit,
                                    ))],
                                })?,
                                funds,
                            }))))
                        }
                    }
                }
                None => Err(ContractError::InvalidPathname { error: None }),
            }
        }
    } else {
        Ok(None)
    }
}

#[allow(clippy::too_many_arguments)]
pub fn parse_path_direct_no_ctx(
    recipient: AndrAddr,
    message: Binary,
    funds: Vec<Coin>,
    storage: &dyn Storage,
) -> Result<Option<SubMsg>, ContractError> {
    if recipient.is_vfs_path() {
        let protocol: Option<&str> = recipient.get_protocol();
        if protocol.is_some() {
            match protocol {
                // load vector of supported chains
                // load bridge contract address
                // extract message from path

                // Will import the bridge's execute msg once merged
                Some("ibc") => {
                    let raw_path = recipient.get_raw_path();
                    Ok(Some(SubMsg::new(CosmosMsg::Wasm(WasmMsg::Execute {
                        contract_addr: KERNEL_ADDRESSES.load(storage, IBC_BRIDGE)?.to_string(),
                        msg: to_binary(&BridgeExecuteMsg::SendAmpPacket {
                            chain: recipient.get_chain().unwrap_or_default().to_owned(),
                            message: vec![AMPMsg::new(raw_path, message, Some(funds.clone()))],
                        })?,
                        funds,
                    }))))
                }
                Some("wormhole") => {
                    let raw_path = recipient.get_raw_path();
                    Ok(Some(SubMsg::new(CosmosMsg::Wasm(WasmMsg::Execute {
                        contract_addr: KERNEL_ADDRESSES.load(storage, WORMHOLE_BRIDGE)?.to_string(),
                        msg: to_binary(&BridgeExecuteMsg::SendAmpPacket {
                            chain: recipient.get_chain().unwrap_or_default().to_owned(),
                            message: vec![AMPMsg::new(raw_path, message, Some(funds.clone()))],
                        })?,
                        funds,
                    }))))
                }
                _ => Err(ContractError::UnsupportedProtocol {}),
            }
        } else {
            // In case there's no protocol, the pathname should look like this : chain/path or just /path
            let chain = recipient.get_chain();
            match chain {
                // In case of andromeda we proceed as usual
                // This approach assumes that andromeda's always the native chain
                Some("andr") => Ok(None),
                // In case of other chain, we forward to bridge contract
                Some(chain) => {
                    if chain.is_empty() {
                        Ok(None)
                    } else {
                        {
                            Ok(Some(SubMsg::new(CosmosMsg::Wasm(WasmMsg::Execute {
                                contract_addr: KERNEL_ADDRESSES
                                    .load(storage, IBC_BRIDGE)?
                                    .to_string(),
                                msg: to_binary(&BridgeExecuteMsg::SendAmpPacket {
                                    chain: chain.to_owned(),
                                    message: vec![AMPMsg::new(
                                        recipient,
                                        message,
                                        Some(funds.clone()),
                                    )],
                                })?,
                                funds,
                            }))))
                        }
                    }
                }
                None => Err(ContractError::InvalidPathname { error: None }),
            }
        }
    } else {
        Ok(None)
    }
}<|MERGE_RESOLUTION|>--- conflicted
+++ resolved
@@ -1,19 +1,9 @@
-<<<<<<< HEAD
-// use andromeda_os::messages::extract_chain;
-use andromeda_ibc::message_bridge::ExecuteMsg as BridgeExecuteMsg;
-use andromeda_os::{
-    kernel::adjust_recipient_with_protocol,
-    messages::{extract_chain, AMPMsg},
-};
-use common::error::ContractError;
-=======
 use andromeda_std::amp::addresses::AndrAddr;
 use andromeda_std::amp::messages::AMPMsgConfig;
 // use andromeda_std::os::messages::extract_chain;
 use andromeda_std::amp::messages::AMPMsg;
 use andromeda_std::error::ContractError;
 use andromeda_std::ibc::message_bridge::ExecuteMsg as BridgeExecuteMsg;
->>>>>>> 28a2c2f1
 use cosmwasm_std::{to_binary, Addr, Binary, Coin, CosmosMsg, ReplyOn, Storage, SubMsg, WasmMsg};
 use cw_storage_plus::Item;
 use cw_storage_plus::Map;
@@ -26,11 +16,6 @@
 pub const KERNEL_ADDRESSES: Map<&str, Addr> = Map::new("kernel_addresses");
 pub const MESSAGE_IDX: Item<u64> = Item::new("message_idx");
 
-<<<<<<< HEAD
-pub fn parse_path(
-    recipient: String,
-    amp_message: AMPMsg,
-=======
 pub fn new_message_id(storage: &mut dyn Storage) -> Result<u64, ContractError> {
     let mut message_idx = MESSAGE_IDX.load(storage)?;
     message_idx += 1;
@@ -43,7 +28,6 @@
     recipient: AndrAddr,
     message: Binary,
     funds: Vec<Coin>,
->>>>>>> 28a2c2f1
     storage: &dyn Storage,
     reply_on: Option<ReplyOn>,
     exit_at_error: Option<bool>,
