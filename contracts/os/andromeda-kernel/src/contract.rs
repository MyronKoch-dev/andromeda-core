--- conflicted
+++ resolved
@@ -18,12 +18,7 @@
 use semver::Version;
 
 use crate::state::{
-<<<<<<< HEAD
-    new_message_id, parse_path_direct, parse_path_direct_no_ctx, ADO_DB_KEY, KERNEL_ADDRESSES,
-    VFS_KEY,
-=======
     new_message_id, parse_path_direct, ADO_DB_KEY, IBC_BRIDGE, KERNEL_ADDRESSES, VFS_KEY,
->>>>>>> 1fe4d058
 };
 
 // version info for migration info
