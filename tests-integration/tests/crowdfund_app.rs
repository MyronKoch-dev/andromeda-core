use std::str::FromStr;

use andromeda_app::app::AppComponent;
use andromeda_app_contract::mock::{mock_andromeda_app, MockAppContract};
use andromeda_crowdfund::mock::{
    mock_andromeda_crowdfund, mock_crowdfund_instantiate_msg, mock_purchase_cw20_msg, MockCrowdfund,
};
use andromeda_cw20::mock::{mock_andromeda_cw20, mock_cw20_instantiate_msg, mock_minter, MockCW20};
use andromeda_cw721::mock::{mock_andromeda_cw721, mock_cw721_instantiate_msg, MockCW721};
use andromeda_finance::splitter::AddressPercent;
<<<<<<< HEAD
use andromeda_non_fungible_tokens::{
    crowdfund::{CampaignConfig, CampaignStage, PresaleTierOrder, SimpleTierOrder, TierMetaData},
    cw721::TokenExtension,
};
use andromeda_splitter::mock::{
    mock_andromeda_splitter, mock_splitter_instantiate_msg, mock_splitter_send_msg,
};
use andromeda_std::{
    amp::{AndrAddr, Recipient},
    common::{denom::Asset, encode_binary, Milliseconds, MillisecondsExpiration},
};
=======
use andromeda_std::{
    ado_base::{
        rates::{LocalRate, LocalRateType, LocalRateValue, Rate},
        version::ADOBaseVersionResponse,
    },
    amp::{AndrAddr, Recipient},
    common::{expiration::Expiry, Milliseconds},
};

use andromeda_splitter::mock::{
    mock_andromeda_splitter, mock_splitter_instantiate_msg, mock_splitter_send_msg,
};
use std::str::FromStr;

>>>>>>> 0d5d3124
use andromeda_testing::{
    mock::{mock_app, MockApp},
    mock_builder::MockAndromedaBuilder,
    MockAndromeda, MockContract,
};
<<<<<<< HEAD
use cosmwasm_std::{coin, to_json_binary, BlockInfo, Coin, Decimal, Empty, Uint128, Uint64};
use cw20::Cw20Coin;
use cw_multi_test::Contract;
use rstest::{fixture, rstest};

struct TestCase {
    router: MockApp,
    andr: MockAndromeda,
    crowdfund: MockCrowdfund,
    cw20: Option<MockCW20>,
    cw721: MockCW721,
    presale: Vec<PresaleTierOrder>,
}

#[fixture]
fn wallets() -> Vec<(&'static str, Vec<Coin>)> {
    vec![
        ("owner", vec![]),
        ("buyer_one", vec![coin(1000000, "uandr")]),
        ("recipient", vec![]),
        ("recipient1", vec![]),
        ("recipient2", vec![]),
    ]
}

#[fixture]
fn contracts() -> Vec<(&'static str, Box<dyn Contract<Empty>>)> {
    vec![
        ("cw20", mock_andromeda_cw20()),
        ("cw721", mock_andromeda_cw721()),
        ("crowdfund", mock_andromeda_crowdfund()),
        ("splitter", mock_andromeda_splitter()),
        ("app-contract", mock_andromeda_app()),
    ]
}
=======
use andromeda_vault::mock::mock_andromeda_vault;
use cosmwasm_std::{coin, to_json_binary, BlockInfo, Decimal, Uint128};
>>>>>>> 0d5d3124

#[fixture]
fn setup(
    #[default(true)] use_native_token: bool,
    #[default(None)] withdrawal_recipient: Option<Recipient>,
    wallets: Vec<(&'static str, Vec<Coin>)>,
    contracts: Vec<(&'static str, Box<dyn Contract<Empty>>)>,
) -> TestCase {
    let mut router = mock_app(None);
    let andr = MockAndromedaBuilder::new(&mut router, "admin")
<<<<<<< HEAD
        .with_wallets(wallets)
        .with_contracts(contracts)
=======
        .with_wallets(vec![
            ("owner", vec![]),
            ("vault_one_recipient", vec![]),
            ("vault_two_recipient", vec![]),
            ("buyer_one", vec![coin(100, "uandr")]),
            ("buyer_two", vec![coin(100, "uandr")]),
            ("buyer_three", vec![coin(100, "uandr")]),
            ("rates_recipient", vec![]),
        ])
        .with_contracts(vec![
            ("cw721", mock_andromeda_cw721()),
            ("crowdfund", mock_andromeda_crowdfund()),
            ("vault", mock_andromeda_vault()),
            ("splitter", mock_andromeda_splitter()),
            ("app-contract", mock_andromeda_app()),
        ])
>>>>>>> 0d5d3124
        .build(&mut router);

    let owner = andr.get_wallet("owner");
    let buyer_one = andr.get_wallet("buyer_one");
<<<<<<< HEAD
    let recipient =
        withdrawal_recipient.unwrap_or(Recipient::new(andr.get_wallet("recipient"), None));

    // Prepare Splitter component which can be used as a withdrawal address for some test cases
    let recipient_1 = andr.get_wallet("recipient1");
    let recipient_2 = andr.get_wallet("recipient2");
=======
    let buyer_two = andr.get_wallet("buyer_two");
    let buyer_three = andr.get_wallet("buyer_three");

    // Store contract codes
    let app_code_id = andr.get_code_id(&mut router, "app-contract");

    // Generate App Components
    // App component names must be less than 3 characters or longer than 54 characters to force them to be 'invalid' as the MockApi struct used within the CosmWasm App struct only contains those two validation checks
    let rates_recipient = andr.get_wallet("rates_recipient");

    let crowdfund_app_component = AppComponent {
        name: "crowdfund".to_string(),
        ado_type: "crowdfund".to_string(),
        component_type: ComponentType::New(
            to_json_binary(&mock_crowdfund_instantiate_msg(
                AndrAddr::from_string("./tokens"),
                false,
                andr.kernel.addr().to_string(),
                None,
            ))
            .unwrap(),
        ),
    };
    let cw721_component = AppComponent {
        name: "tokens".to_string(),
        ado_type: "cw721".to_string(),
        component_type: ComponentType::new(mock_cw721_instantiate_msg(
            "Test Tokens".to_string(),
            "TT".to_string(),
            format!("./{}", crowdfund_app_component.name), // Crowdfund must be minter
            andr.kernel.addr().to_string(),
            None,
        )),
    };
>>>>>>> 0d5d3124

    let splitter_recipients = vec![
        AddressPercent {
            recipient: Recipient::from_string(recipient_1.to_string()),
            percent: Decimal::from_str("0.2").unwrap(),
        },
        AddressPercent {
            recipient: Recipient::from_string(recipient_2.to_string()),
            percent: Decimal::from_str("0.8").unwrap(),
        },
    ];
    let splitter_init_msg =
        mock_splitter_instantiate_msg(splitter_recipients, andr.kernel.addr().clone(), None, None);
    let splitter_component = AppComponent::new(
        "splitter".to_string(),
        "splitter".to_string(),
        to_json_binary(&splitter_init_msg).unwrap(),
    );
    // Add cw721 component
    let cw721_init_msg = mock_cw721_instantiate_msg(
        "Campaign Tier".to_string(),
        "CT".to_string(),
        "./crowdfund".to_string(),
        None,
        andr.kernel.addr().to_string(),
        None,
    );

    let cw721_component = AppComponent::new(
        "cw721".to_string(),
        "cw721".to_string(),
        to_json_binary(&cw721_init_msg).unwrap(),
    );

    let mut app_components = vec![splitter_component, cw721_component.clone()];

    // Add cw20 components for test cases using cw20
    let cw20_component: Option<AppComponent> = match use_native_token {
        true => None,
        false => {
            let initial_balances = vec![Cw20Coin {
                address: buyer_one.to_string(),
                amount: Uint128::from(1000000u128),
            }];
            let cw20_init_msg = mock_cw20_instantiate_msg(
                None,
                "Test Tokens".to_string(),
                "TTT".to_string(),
                6,
                initial_balances,
                Some(mock_minter(
                    owner.to_string(),
                    Some(Uint128::from(1000000u128)),
                )),
                None,
                andr.kernel.addr().to_string(),
            );
            let cw20_component = AppComponent::new(
                "cw20".to_string(),
                "cw20".to_string(),
                to_json_binary(&cw20_init_msg).unwrap(),
            );
            app_components.push(cw20_component.clone());
            Some(cw20_component)
        }
    };
    let denom = match use_native_token {
        true => Asset::NativeToken("uandr".to_string()),
        false => Asset::Cw20Token(AndrAddr::from_string(format!(
            "./{}",
            cw20_component.clone().unwrap().name
        ))),
    };
    // Add campaign component
    // *** IMPORTANT ***
    //    campaign component should be added in the last order
    //    as it is using vfs to other components(potentially components in the same app)

    let campaign_config = mock_campaign_config(
        denom,
        AndrAddr::from_string(format!("./{}", cw721_component.name)),
        recipient.clone(),
        Some(Uint128::new(1000)),
    );
    let crowdfund_init_msg = mock_crowdfund_instantiate_msg(
        campaign_config,
        vec![],
        None,
        andr.kernel.addr(),
        Some(owner.to_string()),
    );
    let crowdfund_component = AppComponent::new(
        "crowdfund".to_string(),
        "crowdfund".to_string(),
        to_json_binary(&crowdfund_init_msg).unwrap(),
    );

    app_components.push(crowdfund_component.clone());

    let app = MockAppContract::instantiate(
        andr.get_code_id(&mut router, "app-contract"),
        owner,
        &mut router,
        "Crowdfund App",
        app_components.clone(),
        andr.kernel.addr(),
        Some(owner.to_string()),
    );

    let crowdfund: MockCrowdfund =
        app.query_ado_by_component_name(&router, crowdfund_component.name);

    let cw721: MockCW721 = app.query_ado_by_component_name(&router, cw721_component.name);

<<<<<<< HEAD
    let cw20: Option<MockCW20> = match use_native_token {
        true => None,
        false => Some(app.query_ado_by_component_name(&router, cw20_component.unwrap().name)),
    };
=======
    let local_rate = LocalRate {
        rate_type: LocalRateType::Deductive,
        recipients: vec![Recipient::from_string(rates_recipient.to_string())],
        value: LocalRateValue::Flat(coin(1, "uandr")),
        description: Some("Some test rate".to_string()),
    };
    // Set rates
    crowdfund_contract
        .execute_add_rate(
            &mut router,
            owner.clone(),
            "CrowdfundPurchase".to_string(),
            Rate::Local(local_rate),
        )
        .unwrap();

    let minter = cw721_contract.query_minter(&router);
    assert_eq!(minter, crowdfund_contract.addr());
>>>>>>> 0d5d3124

    let meta_data = TierMetaData {
        token_uri: None,
        extension: TokenExtension {
            ..Default::default()
        },
    };
    crowdfund
        .execute_add_tier(
            owner.clone(),
            &mut router,
            Uint64::one(),
            "Tier 1".to_string(),
            Uint128::new(100),
            None,
            meta_data.clone(),
        )
        .unwrap();
    crowdfund
        .execute_add_tier(
            owner.clone(),
            &mut router,
            Uint64::new(2u64),
            "Tier 2".to_string(),
            Uint128::new(200),
            Some(Uint128::new(100)),
            meta_data,
        )
        .unwrap();

    let presale = vec![PresaleTierOrder {
        level: Uint64::one(),
        amount: Uint128::new(10u128),
        orderer: buyer_one.clone(),
    }];

    TestCase {
        router,
        andr,
        crowdfund,
        cw20,
        cw721,
        presale,
    }
}

#[rstest]
fn test_successful_crowdfund_app_native(setup: TestCase) {
    let TestCase {
        mut router,
        andr,
        crowdfund,
        cw721,
        presale,
        ..
    } = setup;

    let owner = andr.get_wallet("owner");
    let buyer_one = andr.get_wallet("buyer_one");
    let recipient = Recipient::new(andr.get_wallet("recipient"), None);

    // Start campaign
    let start_time = None;
    let end_time = Milliseconds::from_nanos(router.block_info().time.plus_days(1).nanos());

    let _ = crowdfund.execute_start_campaign(
        owner.clone(),
        &mut router,
        start_time,
        end_time,
        Some(presale),
    );
    let summary = crowdfund.query_campaign_summary(&mut router);
    assert_eq!(summary.current_cap, 0);
    assert_eq!(summary.current_stage, CampaignStage::ONGOING.to_string());

    // Purchase tiers
    router.set_block(BlockInfo {
        height: router.block_info().height,
        time: router.block_info().time.plus_seconds(1),
        chain_id: router.block_info().chain_id,
    });

    let orders = vec![
        SimpleTierOrder {
            level: Uint64::one(),
            amount: Uint128::new(10),
        },
        SimpleTierOrder {
            level: Uint64::new(2),
            amount: Uint128::new(10),
        },
    ];
    let buyer_one_original_balance = router
        .wrap()
        .query_balance(buyer_one.clone(), "uandr")
        .unwrap()
        .amount;
    let _ = crowdfund.execute_purchase(
        buyer_one.clone(),
        &mut router,
        orders,
        vec![coin(5000, "uandr")],
    );
    let buyer_one_balance = router
        .wrap()
        .query_balance(buyer_one.clone(), "uandr")
        .unwrap()
        .amount;

    assert_eq!(
        buyer_one_balance,
        buyer_one_original_balance - Uint128::new(10 * 100 + 200 * 10)
    );

    // End campaign
    let _ = crowdfund.execute_end_campaign(owner.clone(), &mut router);
    let summary = crowdfund.query_campaign_summary(&mut router);
    assert_eq!(summary.current_cap, 10 * 100 + 200 * 10);
    assert_eq!(summary.current_stage, CampaignStage::SUCCESS.to_string());
    let recipient_balance = router
        .wrap()
        .query_balance(recipient.clone().address, "uandr")
        .unwrap()
        .amount;
    assert_eq!(summary.current_cap, recipient_balance.into());

    // Claim tier
    let _ = crowdfund
        .execute_claim(buyer_one.clone(), &mut router)
        .unwrap();
    // buyer_one should own 30 tiers now (10 pre order + 20 purchased)
    let owner_resp = cw721.query_owner_of(&router, "0".to_string());
    assert_eq!(owner_resp, buyer_one.to_string());
    let owner_resp = cw721.query_owner_of(&router, "29".to_string());
    assert_eq!(owner_resp, buyer_one.to_string());
}

#[rstest]
fn test_crowdfund_app_native_discard(
    #[with(true, Some(mock_recipient_with_invalid_msg("./splitter")))] setup: TestCase,
) {
    let TestCase {
        mut router,
        andr,
        crowdfund,
        presale,
        ..
    } = setup;

    let owner = andr.get_wallet("owner");
    let buyer_one = andr.get_wallet("buyer_one");

    // Start campaign
    let start_time = None;
    let end_time = Milliseconds::from_nanos(router.block_info().time.plus_days(1).nanos());

    let _ = crowdfund.execute_start_campaign(
        owner.clone(),
        &mut router,
        start_time,
        end_time,
        Some(presale),
    );
    let summary = crowdfund.query_campaign_summary(&mut router);
    assert_eq!(summary.current_cap, 0);
    assert_eq!(summary.current_stage, CampaignStage::ONGOING.to_string());

    // Purchase tiers
    router.set_block(BlockInfo {
        height: router.block_info().height,
        time: router.block_info().time.plus_seconds(1),
        chain_id: router.block_info().chain_id,
    });

    let orders = vec![
        SimpleTierOrder {
            level: Uint64::one(),
            amount: Uint128::new(10),
        },
        SimpleTierOrder {
            level: Uint64::new(2),
            amount: Uint128::new(10),
        },
    ];
    let buyer_one_original_balance = router
        .wrap()
        .query_balance(buyer_one.clone(), "uandr")
        .unwrap()
        .amount;
    let _ = crowdfund.execute_purchase(
        buyer_one.clone(),
        &mut router,
        orders,
        vec![coin(5000, "uandr")],
    );
    let buyer_one_balance = router
        .wrap()
        .query_balance(buyer_one.clone(), "uandr")
        .unwrap()
        .amount;

    assert_eq!(
        buyer_one_balance,
        buyer_one_original_balance - Uint128::new(10 * 100 + 200 * 10)
    );

    let _ = crowdfund.execute_end_campaign(owner.clone(), &mut router);

    let summary = crowdfund.query_campaign_summary(&mut router);

    // Campaign could not be ended due to invalid withdrawal recipient msg
    assert_eq!(summary.current_stage, CampaignStage::ONGOING.to_string());

    // Discard campaign
    let _ = crowdfund.execute_discard_campaign(owner.clone(), &mut router);
    let summary = crowdfund.query_campaign_summary(&mut router);
    assert_eq!(summary.current_stage, CampaignStage::FAILED.to_string());

    // Refund
    let buyer_one_original_balance = router
        .wrap()
        .query_balance(buyer_one.clone(), "uandr")
        .unwrap()
        .amount;
    let _ = crowdfund
        .execute_claim(buyer_one.clone(), &mut router)
        .unwrap();
    let buyer_one_balance = router
        .wrap()
        .query_balance(buyer_one.clone(), "uandr")
        .unwrap()
        .amount;
    assert_eq!(
        buyer_one_balance,
        buyer_one_original_balance + Uint128::new(10 * 100 + 200 * 10)
    );
}

#[rstest]
fn test_crowdfund_app_native_with_ado_recipient(
    #[with(true, Some(mock_recipient_with_valid_msg("./splitter")))] setup: TestCase,
) {
    let TestCase {
        mut router,
        andr,
        crowdfund,
        presale,
        ..
    } = setup;

    let owner = andr.get_wallet("owner");
    let buyer_one = andr.get_wallet("buyer_one");
    let recipient_1 = andr.get_wallet("recipient1");
    let recipient_2 = andr.get_wallet("recipient2");

    // Start campaign
    let start_time = None;
    let end_time = Milliseconds::from_nanos(router.block_info().time.plus_days(1).nanos());

    let _ = crowdfund.execute_start_campaign(
        owner.clone(),
        &mut router,
        start_time,
        end_time,
        Some(presale),
    );
    let summary = crowdfund.query_campaign_summary(&mut router);
    assert_eq!(summary.current_cap, 0);
    assert_eq!(summary.current_stage, CampaignStage::ONGOING.to_string());

    // Purchase tiers
    router.set_block(BlockInfo {
        height: router.block_info().height,
        time: router.block_info().time.plus_seconds(1),
        chain_id: router.block_info().chain_id,
    });

    let orders = vec![
        SimpleTierOrder {
            level: Uint64::one(),
            amount: Uint128::new(10),
        },
        SimpleTierOrder {
            level: Uint64::new(2),
            amount: Uint128::new(10),
        },
    ];
    let buyer_one_original_balance = router
        .wrap()
        .query_balance(buyer_one.clone(), "uandr")
        .unwrap()
        .amount;
    let _ = crowdfund.execute_purchase(
        buyer_one.clone(),
        &mut router,
        orders,
        vec![coin(5000, "uandr")],
    );
    let buyer_one_balance = router
        .wrap()
        .query_balance(buyer_one.clone(), "uandr")
        .unwrap()
        .amount;

    assert_eq!(
        buyer_one_balance,
        buyer_one_original_balance - Uint128::new(10 * 100 + 200 * 10)
    );

    let _ = crowdfund.execute_end_campaign(owner.clone(), &mut router);

    let summary = crowdfund.query_campaign_summary(&mut router);

    // Campaign could not be ended due to invalid withdrawal recipient msg
    assert_eq!(summary.current_stage, CampaignStage::SUCCESS.to_string());

    let recipient_1_balance = router
        .wrap()
        .query_balance(recipient_1, "uandr")
        .unwrap()
        .amount;
    let recipient_2_balance = router
        .wrap()
        .query_balance(recipient_2, "uandr")
        .unwrap()
        .amount;
    assert_eq!(recipient_1_balance.u128(), summary.current_cap / 5);
    assert_eq!(recipient_2_balance.u128(), summary.current_cap * 4 / 5);
}

#[rstest]
fn test_failed_crowdfund_app_native(setup: TestCase) {
    let TestCase {
        mut router,
        andr,
        crowdfund,
        presale,
        ..
    } = setup;

    let owner = andr.get_wallet("owner");
    let buyer_one = andr.get_wallet("buyer_one");

    // Start campaign
    let start_time = None;
    let end_time = Milliseconds::from_nanos(router.block_info().time.plus_days(1).nanos());

    let _ = crowdfund.execute_start_campaign(
        owner.clone(),
        &mut router,
        start_time,
        end_time,
        Some(presale),
    );
    let summary = crowdfund.query_campaign_summary(&mut router);
    assert_eq!(summary.current_cap, 0);
    assert_eq!(summary.current_stage, CampaignStage::ONGOING.to_string());

    // Purchase tiers
    router.set_block(BlockInfo {
        height: router.block_info().height,
        time: router.block_info().time.plus_seconds(1),
        chain_id: router.block_info().chain_id,
    });

    let orders = vec![SimpleTierOrder {
        level: Uint64::one(),
        amount: Uint128::new(5),
    }];
    let buyer_one_original_balance = router
        .wrap()
        .query_balance(buyer_one.clone(), "uandr")
        .unwrap()
        .amount;
    let _ = crowdfund.execute_purchase(
        buyer_one.clone(),
        &mut router,
        orders,
        vec![coin(5000, "uandr")],
    );
    let buyer_one_balance = router
        .wrap()
        .query_balance(buyer_one.clone(), "uandr")
        .unwrap()
        .amount;

    assert_eq!(
        buyer_one_balance,
        buyer_one_original_balance - Uint128::new(5 * 100)
    );

    // End campaign
    router.set_block(BlockInfo {
        height: router.block_info().height,
        time: router.block_info().time.plus_days(2),
        chain_id: router.block_info().chain_id,
    });

    let _ = crowdfund.execute_end_campaign(owner.clone(), &mut router);
    let summary = crowdfund.query_campaign_summary(&mut router);
    assert_eq!(summary.current_cap, 5 * 100);
    assert_eq!(summary.current_stage, CampaignStage::FAILED.to_string());

    // Refund
    let buyer_one_original_balance = router
        .wrap()
        .query_balance(buyer_one.clone(), "uandr")
        .unwrap()
        .amount;
    let _ = crowdfund
        .execute_claim(buyer_one.clone(), &mut router)
        .unwrap();
    let buyer_one_balance = router
        .wrap()
        .query_balance(buyer_one.clone(), "uandr")
        .unwrap()
        .amount;
    assert_eq!(
        buyer_one_balance,
        buyer_one_original_balance + Uint128::new(5 * 100)
    );
}

#[rstest]
fn test_successful_crowdfund_app_cw20(#[with(false)] setup: TestCase) {
    let TestCase {
        mut router,
        andr,
        cw721,
        crowdfund,
        cw20,
        presale,
    } = setup;
    let cw20 = cw20.unwrap();
    let owner = andr.get_wallet("owner");
    let buyer_one = andr.get_wallet("buyer_one");
    let recipient = Recipient::new(andr.get_wallet("recipient"), None);

    let start_time = None;
    let end_time = Milliseconds::from_nanos(router.block_info().time.plus_days(1).nanos());

    let _ = crowdfund.execute_start_campaign(
        owner.clone(),
        &mut router,
        start_time,
        end_time,
        Some(presale),
    );
    let summary = crowdfund.query_campaign_summary(&mut router);
    assert_eq!(summary.current_cap, 0);
    assert_eq!(summary.current_stage, CampaignStage::ONGOING.to_string());

    // Purchase tiers
    router.set_block(BlockInfo {
        height: router.block_info().height,
        time: router.block_info().time.plus_seconds(1),
        chain_id: router.block_info().chain_id,
    });

    let orders = vec![
        SimpleTierOrder {
            level: Uint64::one(),
            amount: Uint128::new(10),
        },
        SimpleTierOrder {
            level: Uint64::new(2),
            amount: Uint128::new(10),
        },
    ];
    let buyer_one_original_balance = cw20.query_balance(&router, buyer_one.clone());
    let hook_msg = mock_purchase_cw20_msg(orders);

    cw20.execute_send(
        &mut router,
        buyer_one.clone(),
        crowdfund.addr(),
        Uint128::new(5000),
        &hook_msg,
    )
    .unwrap();

    let buyer_one_balance = cw20.query_balance(&router, buyer_one.clone());
    assert_eq!(
        buyer_one_balance,
        buyer_one_original_balance - Uint128::new(10 * 100 + 200 * 10)
    );

    // End campaign
    let _ = crowdfund.execute_end_campaign(owner.clone(), &mut router);
    let summary = crowdfund.query_campaign_summary(&mut router);
    assert_eq!(summary.current_cap, 10 * 100 + 200 * 10);
    assert_eq!(summary.current_stage, CampaignStage::SUCCESS.to_string());
    let recipient_balance = cw20.query_balance(&router, recipient.clone().address);
    assert_eq!(summary.current_cap, recipient_balance.into());

    // Claim tier
    let _ = crowdfund
        .execute_claim(buyer_one.clone(), &mut router)
        .unwrap();
    // buyer_one should own 30 tiers now (10 pre order + 20 purchased)
    let owner_resp = cw721.query_owner_of(&router, "0".to_string());
    assert_eq!(owner_resp, buyer_one.to_string());
    let owner_resp = cw721.query_owner_of(&router, "29".to_string());
    assert_eq!(owner_resp, buyer_one.to_string());
}

#[rstest]
fn test_failed_crowdfund_app_cw20(#[with(false)] setup: TestCase) {
    let TestCase {
        mut router,
        andr,
        crowdfund,
        presale,
        cw20,
        ..
    } = setup;
    let cw20 = cw20.unwrap();

    let owner = andr.get_wallet("owner");
    let buyer_one = andr.get_wallet("buyer_one");

    // Start campaign
    let start_time = None;
    let end_time = Milliseconds::from_nanos(router.block_info().time.plus_days(1).nanos());

    let _ = crowdfund.execute_start_campaign(
        owner.clone(),
        &mut router,
        start_time,
        end_time,
        Some(presale),
    );
    let summary = crowdfund.query_campaign_summary(&mut router);
    assert_eq!(summary.current_cap, 0);
    assert_eq!(summary.current_stage, CampaignStage::ONGOING.to_string());

    // Purchase tiers
    router.set_block(BlockInfo {
        height: router.block_info().height,
        time: router.block_info().time.plus_seconds(1),
        chain_id: router.block_info().chain_id,
    });

    let orders = vec![SimpleTierOrder {
        level: Uint64::one(),
        amount: Uint128::new(5),
    }];

    let buyer_one_original_balance = cw20.query_balance(&router, buyer_one.clone());
    let hook_msg = mock_purchase_cw20_msg(orders);

    cw20.execute_send(
        &mut router,
        buyer_one.clone(),
        crowdfund.addr(),
        Uint128::new(5000),
        &hook_msg,
    )
    .unwrap();

    let buyer_one_balance = cw20.query_balance(&router, buyer_one.clone());

    assert_eq!(
        buyer_one_balance,
        buyer_one_original_balance - Uint128::new(5 * 100)
    );

    // End campaign
    router.set_block(BlockInfo {
        height: router.block_info().height,
        time: router.block_info().time.plus_days(2),
        chain_id: router.block_info().chain_id,
    });

    let _ = crowdfund.execute_end_campaign(owner.clone(), &mut router);
    let summary = crowdfund.query_campaign_summary(&mut router);
    assert_eq!(summary.current_cap, 5 * 100);
    assert_eq!(summary.current_stage, CampaignStage::FAILED.to_string());

    // Refund
    let buyer_one_original_balance = cw20.query_balance(&router, buyer_one.clone());
    let _ = crowdfund
        .execute_claim(buyer_one.clone(), &mut router)
        .unwrap();
    let buyer_one_balance = cw20.query_balance(&router, buyer_one.clone());
    assert_eq!(
        buyer_one_balance,
        buyer_one_original_balance + Uint128::new(5 * 100)
    );
}

fn mock_campaign_config(
    denom: Asset,
    token_address: AndrAddr,
    withdrawal_recipient: Recipient,
    soft_cap: Option<Uint128>,
) -> CampaignConfig {
    CampaignConfig {
        title: "First Crowdfund".to_string(),
        description: "Demo campaign for testing".to_string(),
        banner: "http://<campaign_banner>".to_string(),
        url: "http://<campaign_url>".to_string(),
        denom,
        token_address,
        withdrawal_recipient,
        soft_cap,
        hard_cap: None,
        start_time: None,
        end_time: MillisecondsExpiration::zero(),
    }
}

fn mock_recipient_with_invalid_msg(addr: &str) -> Recipient {
    Recipient::new(addr, Some(encode_binary(b"invalid msg").unwrap()))
}

fn mock_recipient_with_valid_msg(addr: &str) -> Recipient {
    Recipient::new(
        addr,
        Some(to_json_binary(&mock_splitter_send_msg()).unwrap()),
    )
}<|MERGE_RESOLUTION|>--- conflicted
+++ resolved
@@ -8,7 +8,6 @@
 use andromeda_cw20::mock::{mock_andromeda_cw20, mock_cw20_instantiate_msg, mock_minter, MockCW20};
 use andromeda_cw721::mock::{mock_andromeda_cw721, mock_cw721_instantiate_msg, MockCW721};
 use andromeda_finance::splitter::AddressPercent;
-<<<<<<< HEAD
 use andromeda_non_fungible_tokens::{
     crowdfund::{CampaignConfig, CampaignStage, PresaleTierOrder, SimpleTierOrder, TierMetaData},
     cw721::TokenExtension,
@@ -20,28 +19,11 @@
     amp::{AndrAddr, Recipient},
     common::{denom::Asset, encode_binary, Milliseconds, MillisecondsExpiration},
 };
-=======
-use andromeda_std::{
-    ado_base::{
-        rates::{LocalRate, LocalRateType, LocalRateValue, Rate},
-        version::ADOBaseVersionResponse,
-    },
-    amp::{AndrAddr, Recipient},
-    common::{expiration::Expiry, Milliseconds},
-};
-
-use andromeda_splitter::mock::{
-    mock_andromeda_splitter, mock_splitter_instantiate_msg, mock_splitter_send_msg,
-};
-use std::str::FromStr;
-
->>>>>>> 0d5d3124
 use andromeda_testing::{
     mock::{mock_app, MockApp},
     mock_builder::MockAndromedaBuilder,
     MockAndromeda, MockContract,
 };
-<<<<<<< HEAD
 use cosmwasm_std::{coin, to_json_binary, BlockInfo, Coin, Decimal, Empty, Uint128, Uint64};
 use cw20::Cw20Coin;
 use cw_multi_test::Contract;
@@ -77,10 +59,6 @@
         ("app-contract", mock_andromeda_app()),
     ]
 }
-=======
-use andromeda_vault::mock::mock_andromeda_vault;
-use cosmwasm_std::{coin, to_json_binary, BlockInfo, Decimal, Uint128};
->>>>>>> 0d5d3124
 
 #[fixture]
 fn setup(
@@ -91,74 +69,18 @@
 ) -> TestCase {
     let mut router = mock_app(None);
     let andr = MockAndromedaBuilder::new(&mut router, "admin")
-<<<<<<< HEAD
         .with_wallets(wallets)
         .with_contracts(contracts)
-=======
-        .with_wallets(vec![
-            ("owner", vec![]),
-            ("vault_one_recipient", vec![]),
-            ("vault_two_recipient", vec![]),
-            ("buyer_one", vec![coin(100, "uandr")]),
-            ("buyer_two", vec![coin(100, "uandr")]),
-            ("buyer_three", vec![coin(100, "uandr")]),
-            ("rates_recipient", vec![]),
-        ])
-        .with_contracts(vec![
-            ("cw721", mock_andromeda_cw721()),
-            ("crowdfund", mock_andromeda_crowdfund()),
-            ("vault", mock_andromeda_vault()),
-            ("splitter", mock_andromeda_splitter()),
-            ("app-contract", mock_andromeda_app()),
-        ])
->>>>>>> 0d5d3124
         .build(&mut router);
 
     let owner = andr.get_wallet("owner");
     let buyer_one = andr.get_wallet("buyer_one");
-<<<<<<< HEAD
     let recipient =
         withdrawal_recipient.unwrap_or(Recipient::new(andr.get_wallet("recipient"), None));
 
     // Prepare Splitter component which can be used as a withdrawal address for some test cases
     let recipient_1 = andr.get_wallet("recipient1");
     let recipient_2 = andr.get_wallet("recipient2");
-=======
-    let buyer_two = andr.get_wallet("buyer_two");
-    let buyer_three = andr.get_wallet("buyer_three");
-
-    // Store contract codes
-    let app_code_id = andr.get_code_id(&mut router, "app-contract");
-
-    // Generate App Components
-    // App component names must be less than 3 characters or longer than 54 characters to force them to be 'invalid' as the MockApi struct used within the CosmWasm App struct only contains those two validation checks
-    let rates_recipient = andr.get_wallet("rates_recipient");
-
-    let crowdfund_app_component = AppComponent {
-        name: "crowdfund".to_string(),
-        ado_type: "crowdfund".to_string(),
-        component_type: ComponentType::New(
-            to_json_binary(&mock_crowdfund_instantiate_msg(
-                AndrAddr::from_string("./tokens"),
-                false,
-                andr.kernel.addr().to_string(),
-                None,
-            ))
-            .unwrap(),
-        ),
-    };
-    let cw721_component = AppComponent {
-        name: "tokens".to_string(),
-        ado_type: "cw721".to_string(),
-        component_type: ComponentType::new(mock_cw721_instantiate_msg(
-            "Test Tokens".to_string(),
-            "TT".to_string(),
-            format!("./{}", crowdfund_app_component.name), // Crowdfund must be minter
-            andr.kernel.addr().to_string(),
-            None,
-        )),
-    };
->>>>>>> 0d5d3124
 
     let splitter_recipients = vec![
         AddressPercent {
@@ -182,7 +104,6 @@
         "Campaign Tier".to_string(),
         "CT".to_string(),
         "./crowdfund".to_string(),
-        None,
         andr.kernel.addr().to_string(),
         None,
     );
@@ -213,7 +134,6 @@
                     owner.to_string(),
                     Some(Uint128::from(1000000u128)),
                 )),
-                None,
                 andr.kernel.addr().to_string(),
             );
             let cw20_component = AppComponent::new(
@@ -246,7 +166,6 @@
     let crowdfund_init_msg = mock_crowdfund_instantiate_msg(
         campaign_config,
         vec![],
-        None,
         andr.kernel.addr(),
         Some(owner.to_string()),
     );
@@ -273,31 +192,10 @@
 
     let cw721: MockCW721 = app.query_ado_by_component_name(&router, cw721_component.name);
 
-<<<<<<< HEAD
     let cw20: Option<MockCW20> = match use_native_token {
         true => None,
         false => Some(app.query_ado_by_component_name(&router, cw20_component.unwrap().name)),
     };
-=======
-    let local_rate = LocalRate {
-        rate_type: LocalRateType::Deductive,
-        recipients: vec![Recipient::from_string(rates_recipient.to_string())],
-        value: LocalRateValue::Flat(coin(1, "uandr")),
-        description: Some("Some test rate".to_string()),
-    };
-    // Set rates
-    crowdfund_contract
-        .execute_add_rate(
-            &mut router,
-            owner.clone(),
-            "CrowdfundPurchase".to_string(),
-            Rate::Local(local_rate),
-        )
-        .unwrap();
-
-    let minter = cw721_contract.query_minter(&router);
-    assert_eq!(minter, crowdfund_contract.addr());
->>>>>>> 0d5d3124
 
     let meta_data = TierMetaData {
         token_uri: None,
