use andromeda_app::app::{AppComponent, ComponentType};
use andromeda_app_contract::mock::{mock_andromeda_app, MockAppContract};
use andromeda_crowdfund::mock::{
    mock_andromeda_crowdfund, mock_crowdfund_instantiate_msg, mock_query_ado_base_version,
    MockCrowdfund,
};
use andromeda_cw721::mock::{mock_andromeda_cw721, mock_cw721_instantiate_msg, MockCW721};
use andromeda_finance::splitter::AddressPercent;
use andromeda_std::{
    ado_base::version::ADOBaseVersionResponse,
    amp::{AndrAddr, Recipient},
    common::{expiration::Expiry, Milliseconds},
};

use andromeda_splitter::mock::{
    mock_andromeda_splitter, mock_splitter_instantiate_msg, mock_splitter_send_msg,
};
use std::str::FromStr;

use andromeda_testing::{
    mock::mock_app, mock_builder::MockAndromedaBuilder, mock_contract::MockContract,
};
<<<<<<< HEAD
use cosmwasm_std::{coin, to_json_binary, Addr, BlockInfo, Decimal, Uint128};
use cw721::Expiration;
use cw_multi_test::App;

fn mock_app() -> App {
    App::new(|router, _api, storage| {
        router
            .bank
            .init_balance(
                storage,
                &Addr::unchecked("owner"),
                [coin(999999, "uandr")].to_vec(),
            )
            .unwrap();
        router
            .bank
            .init_balance(
                storage,
                &Addr::unchecked("buyer_one"),
                [coin(100, "uandr")].to_vec(),
            )
            .unwrap();
        router
            .bank
            .init_balance(
                storage,
                &Addr::unchecked("buyer_two"),
                [coin(100, "uandr")].to_vec(),
            )
            .unwrap();
        router
            .bank
            .init_balance(
                storage,
                &Addr::unchecked("buyer_three"),
                [coin(100, "uandr")].to_vec(),
            )
            .unwrap();
    })
}

fn mock_andromeda(app: &mut App, admin_address: Addr) -> MockAndromeda {
    MockAndromeda::new(app, &admin_address)
}
=======
use andromeda_vault::mock::mock_andromeda_vault;
use cosmwasm_std::{coin, to_json_binary, BlockInfo, Decimal, Uint128};
use cw_multi_test::Executor;
>>>>>>> 11e545db

#[test]
fn test_crowdfund_app() {
    let mut router = mock_app(None);
    let andr = MockAndromedaBuilder::new(&mut router, "admin")
        .with_wallets(vec![
            ("owner", vec![]),
            ("vault_one_recipient", vec![]),
            ("vault_two_recipient", vec![]),
            ("buyer_one", vec![coin(100, "uandr")]),
            ("buyer_two", vec![coin(100, "uandr")]),
            ("buyer_three", vec![coin(100, "uandr")]),
            ("rates_recipient", vec![]),
        ])
        .with_contracts(vec![
            ("cw721", mock_andromeda_cw721()),
            ("crowdfund", mock_andromeda_crowdfund()),
            ("vault", mock_andromeda_vault()),
            ("splitter", mock_andromeda_splitter()),
            ("app-contract", mock_andromeda_app()),
            ("rates", mock_andromeda_rates()),
        ])
        .build(&mut router);

    let owner = andr.get_wallet("owner");
    let vault_one_recipient_addr = andr.get_wallet("vault_one_recipient");
    let vault_two_recipient_addr = andr.get_wallet("vault_two_recipient");
    let buyer_one = andr.get_wallet("buyer_one");
    let buyer_two = andr.get_wallet("buyer_two");
    let buyer_three = andr.get_wallet("buyer_three");

    // Store contract codes
<<<<<<< HEAD
    andr.store_ado(&mut router, mock_andromeda_cw721(), "cw721");
    andr.store_ado(&mut router, mock_andromeda_crowdfund(), "crowdfund");
    andr.store_ado(&mut router, mock_andromeda_vault(), "vault");
    andr.store_ado(&mut router, mock_andromeda_splitter(), "splitter");
    let app_code_id = andr.store_ado(&mut router, mock_andromeda_app(), "app");

    // Generate App Components
    // App component names must be less than 3 characters or longer than 54 characters to force them to be 'invalid' as the MockApi struct used within the CosmWasm App struct only contains those two validation checks
=======
    let app_code_id = andr.get_code_id(&mut router, "app-contract");
    let rates_code_id = andr.get_code_id(&mut router, "rates");

    // Generate App Components
    // App component names must be less than 3 characters or longer than 54 characters to force them to be 'invalid' as the MockApi struct used within the CosmWasm App struct only contains those two validation checks
    let rates_recipient = andr.get_wallet("rates_recipient");
    // Generate rates contract
    let rates: Vec<RateInfo> = [RateInfo {
        rate: Rate::Flat(coin(1, "uandr")),
        is_additive: false,
        recipients: [Recipient::from_string(rates_recipient.to_string())].to_vec(),
        description: Some("Some test rate".to_string()),
    }]
    .to_vec();
    let rates_init_msg = mock_rates_instantiate_msg(rates, andr.kernel.addr().to_string(), None);
    let rates_addr = router
        .instantiate_contract(
            rates_code_id,
            owner.clone(),
            &rates_init_msg,
            &[],
            "rates",
            None,
        )
        .unwrap();

    let modules: Vec<Module> = vec![Module::new("rates", rates_addr.to_string(), false)];
>>>>>>> 11e545db

    let crowdfund_app_component = AppComponent {
        name: "crowdfund".to_string(),
        ado_type: "crowdfund".to_string(),
        component_type: ComponentType::New(
            to_json_binary(&mock_crowdfund_instantiate_msg(
                AndrAddr::from_string("./tokens"),
                false,
                andr.kernel.addr().to_string(),
                None,
            ))
            .unwrap(),
        ),
    };
    let cw721_component = AppComponent {
        name: "tokens".to_string(),
        ado_type: "cw721".to_string(),
        component_type: ComponentType::new(mock_cw721_instantiate_msg(
            "Test Tokens".to_string(),
            "TT".to_string(),
<<<<<<< HEAD
            "./1", // Crowdfund must be minter
=======
            format!("./{}", crowdfund_app_component.name), // Crowdfund must be minter
            None,
>>>>>>> 11e545db
            andr.kernel.addr().to_string(),
            None,
        )),
    };

    let splitter_recipients = vec![
        AddressPercent {
            recipient: Recipient::from_string(format!("~{vault_one_recipient_addr}")),
            percent: Decimal::from_str("0.5").unwrap(),
        },
        AddressPercent {
            recipient: Recipient::from_string(vault_two_recipient_addr),
            percent: Decimal::from_str("0.5").unwrap(),
        },
    ];

    let splitter_init_msg =
        mock_splitter_instantiate_msg(splitter_recipients, andr.kernel.addr().clone(), None, None);
    let splitter_app_component = AppComponent {
<<<<<<< HEAD
        name: "5".to_string(),
=======
        name: "split".to_string(),
>>>>>>> 11e545db
        component_type: ComponentType::new(splitter_init_msg),
        ado_type: "splitter".to_string(),
    };

    let app_components = vec![
        cw721_component.clone(),
        crowdfund_app_component.clone(),
        splitter_app_component.clone(),
    ];

    let app = MockAppContract::instantiate(
        app_code_id,
        owner,
        &mut router,
        "app-contract",
        app_components.clone(),
        andr.kernel.addr().clone(),
        Some(owner.to_string()),
    );

    let components = app.query_components(&router);
    assert_eq!(components, app_components);

    let cw721_contract =
        app.query_ado_by_component_name::<MockCW721>(&router, cw721_component.name);
    let crowdfund_contract =
        app.query_ado_by_component_name::<MockCrowdfund>(&router, crowdfund_app_component.name);

    let minter = cw721_contract.query_minter(&router);
    assert_eq!(minter, crowdfund_contract.addr());

    // Mint Tokens
    crowdfund_contract
        .execute_quick_mint(owner.clone(), &mut router, 5, owner.to_string())
        .unwrap();

    // Start Sale
    let token_price = coin(100, "uandr");

    let sale_recipient =
        Recipient::from_string(format!("~{}/{}", app.addr(), splitter_app_component.name))
            .with_msg(mock_splitter_send_msg());
    let start_time = Expiry::AtTime(
        Milliseconds::from_seconds(router.block_info().time.seconds()).plus_seconds(1),
    );
    let end_time = Expiry::AtTime(start_time.get_time(&router.block_info()).plus_seconds(5));
    crowdfund_contract
        .execute_start_sale(
            owner.clone(),
            &mut router,
            Some(start_time),
            end_time.clone(),
            token_price.clone(),
            Uint128::from(3u128),
            Some(1),
            sale_recipient,
        )
        .unwrap();

    // Buy Tokens
    let buyers = vec![buyer_one, buyer_two, buyer_three];
    for buyer in buyers.clone() {
        crowdfund_contract
            .execute_purchase(buyer.clone(), &mut router, Some(1), &[token_price.clone()])
            .unwrap();
    }
    let crowdfund_balance = router
        .wrap()
        .query_balance(crowdfund_contract.addr().clone(), token_price.denom)
        .unwrap();
    assert_eq!(crowdfund_balance.amount, Uint128::from(300u128));

    // End Sale
    let block_info = router.block_info();
    router.set_block(BlockInfo {
        height: block_info.height,
        time: end_time
            .get_time(&router.block_info())
            .plus_seconds(1)
            .into(),
        chain_id: block_info.chain_id,
    });

    crowdfund_contract
        .execute_end_sale(owner.clone(), &mut router, None)
        .unwrap();
    crowdfund_contract
        .execute_end_sale(owner.clone(), &mut router, None)
        .unwrap();

    // Check final state
    //Check token transfers
    for (i, buyer) in buyers.iter().enumerate() {
        let owner = cw721_contract.query_owner_of(&router, i.to_string());
        assert_eq!(owner, buyer.to_string());
    }

    let balance_one = router
        .wrap()
        .query_balance(vault_one_recipient_addr, "uandr")
        .unwrap();
    assert_eq!(balance_one.amount, Uint128::from(148u128));

    let balance_two = router
        .wrap()
        .query_balance(vault_two_recipient_addr, "uandr")
        .unwrap();
    assert_eq!(balance_two.amount, Uint128::from(148u128));

    let ado_base_version: ADOBaseVersionResponse = router
        .wrap()
        .query_wasm_smart(
            crowdfund_contract.addr().clone(),
            &mock_query_ado_base_version(),
        )
        .unwrap();

    assert_eq!(ado_base_version.version, "1.0.0".to_string())
}<|MERGE_RESOLUTION|>--- conflicted
+++ resolved
@@ -6,8 +6,9 @@
 };
 use andromeda_cw721::mock::{mock_andromeda_cw721, mock_cw721_instantiate_msg, MockCW721};
 use andromeda_finance::splitter::AddressPercent;
+use andromeda_rates::mock::{mock_andromeda_rates, mock_rates_instantiate_msg};
 use andromeda_std::{
-    ado_base::version::ADOBaseVersionResponse,
+    ado_base::{rates::Rate, version::ADOBaseVersionResponse},
     amp::{AndrAddr, Recipient},
     common::{expiration::Expiry, Milliseconds},
 };
@@ -20,56 +21,9 @@
 use andromeda_testing::{
     mock::mock_app, mock_builder::MockAndromedaBuilder, mock_contract::MockContract,
 };
-<<<<<<< HEAD
-use cosmwasm_std::{coin, to_json_binary, Addr, BlockInfo, Decimal, Uint128};
-use cw721::Expiration;
-use cw_multi_test::App;
-
-fn mock_app() -> App {
-    App::new(|router, _api, storage| {
-        router
-            .bank
-            .init_balance(
-                storage,
-                &Addr::unchecked("owner"),
-                [coin(999999, "uandr")].to_vec(),
-            )
-            .unwrap();
-        router
-            .bank
-            .init_balance(
-                storage,
-                &Addr::unchecked("buyer_one"),
-                [coin(100, "uandr")].to_vec(),
-            )
-            .unwrap();
-        router
-            .bank
-            .init_balance(
-                storage,
-                &Addr::unchecked("buyer_two"),
-                [coin(100, "uandr")].to_vec(),
-            )
-            .unwrap();
-        router
-            .bank
-            .init_balance(
-                storage,
-                &Addr::unchecked("buyer_three"),
-                [coin(100, "uandr")].to_vec(),
-            )
-            .unwrap();
-    })
-}
-
-fn mock_andromeda(app: &mut App, admin_address: Addr) -> MockAndromeda {
-    MockAndromeda::new(app, &admin_address)
-}
-=======
 use andromeda_vault::mock::mock_andromeda_vault;
 use cosmwasm_std::{coin, to_json_binary, BlockInfo, Decimal, Uint128};
 use cw_multi_test::Executor;
->>>>>>> 11e545db
 
 #[test]
 fn test_crowdfund_app() {
@@ -102,16 +56,6 @@
     let buyer_three = andr.get_wallet("buyer_three");
 
     // Store contract codes
-<<<<<<< HEAD
-    andr.store_ado(&mut router, mock_andromeda_cw721(), "cw721");
-    andr.store_ado(&mut router, mock_andromeda_crowdfund(), "crowdfund");
-    andr.store_ado(&mut router, mock_andromeda_vault(), "vault");
-    andr.store_ado(&mut router, mock_andromeda_splitter(), "splitter");
-    let app_code_id = andr.store_ado(&mut router, mock_andromeda_app(), "app");
-
-    // Generate App Components
-    // App component names must be less than 3 characters or longer than 54 characters to force them to be 'invalid' as the MockApi struct used within the CosmWasm App struct only contains those two validation checks
-=======
     let app_code_id = andr.get_code_id(&mut router, "app-contract");
     let rates_code_id = andr.get_code_id(&mut router, "rates");
 
@@ -126,7 +70,8 @@
         description: Some("Some test rate".to_string()),
     }]
     .to_vec();
-    let rates_init_msg = mock_rates_instantiate_msg(rates, andr.kernel.addr().to_string(), None);
+    let rates_init_msg =
+        mock_rates_instantiate_msg("".to_string(), rates, andr.kernel.addr().to_string());
     let rates_addr = router
         .instantiate_contract(
             rates_code_id,
@@ -137,9 +82,6 @@
             None,
         )
         .unwrap();
-
-    let modules: Vec<Module> = vec![Module::new("rates", rates_addr.to_string(), false)];
->>>>>>> 11e545db
 
     let crowdfund_app_component = AppComponent {
         name: "crowdfund".to_string(),
@@ -160,12 +102,7 @@
         component_type: ComponentType::new(mock_cw721_instantiate_msg(
             "Test Tokens".to_string(),
             "TT".to_string(),
-<<<<<<< HEAD
-            "./1", // Crowdfund must be minter
-=======
             format!("./{}", crowdfund_app_component.name), // Crowdfund must be minter
-            None,
->>>>>>> 11e545db
             andr.kernel.addr().to_string(),
             None,
         )),
@@ -185,11 +122,7 @@
     let splitter_init_msg =
         mock_splitter_instantiate_msg(splitter_recipients, andr.kernel.addr().clone(), None, None);
     let splitter_app_component = AppComponent {
-<<<<<<< HEAD
-        name: "5".to_string(),
-=======
         name: "split".to_string(),
->>>>>>> 11e545db
         component_type: ComponentType::new(splitter_init_msg),
         ado_type: "splitter".to_string(),
     };
