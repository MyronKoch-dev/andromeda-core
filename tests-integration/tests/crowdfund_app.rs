--- conflicted
+++ resolved
@@ -348,13 +348,10 @@
 
     // Check final state
     //Check token transfers
-<<<<<<< HEAD
-=======
     let cw721_addr: String = router
         .wrap()
         .query_wasm_smart(app_addr, &mock_get_address_msg(cw721_component.name))
         .unwrap();
->>>>>>> cd9bddcd
     for (i, buyer) in buyers.iter().enumerate() {
         let query_msg = mock_cw721_owner_of(i.to_string(), None);
         let owner: OwnerOfResponse = router
