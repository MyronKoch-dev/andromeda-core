use std::str::FromStr;

use andromeda_app::app::AppComponent;
use andromeda_app_contract::mock::{mock_andromeda_app, MockAppContract};
use andromeda_crowdfund::mock::{
    mock_andromeda_crowdfund, mock_crowdfund_instantiate_msg, mock_purchase_cw20_msg, MockCrowdfund,
};
use andromeda_cw20::mock::{mock_andromeda_cw20, mock_cw20_instantiate_msg, mock_minter, MockCW20};
use andromeda_cw721::mock::{mock_andromeda_cw721, mock_cw721_instantiate_msg, MockCW721};
use andromeda_finance::splitter::AddressPercent;
use andromeda_non_fungible_tokens::{
    crowdfund::{CampaignConfig, CampaignStage, PresaleTierOrder, SimpleTierOrder, TierMetaData},
    cw721::TokenExtension,
};
use andromeda_splitter::mock::{
    mock_andromeda_splitter, mock_splitter_instantiate_msg, mock_splitter_send_msg,
};
use andromeda_std::{
    amp::{AndrAddr, Recipient},
    common::{denom::Asset, encode_binary, Milliseconds, MillisecondsExpiration},
};
use andromeda_testing::{
    mock::{mock_app, MockApp},
    mock_builder::MockAndromedaBuilder,
    MockAndromeda, MockContract,
};
use cosmwasm_std::{coin, to_json_binary, BlockInfo, Coin, Decimal, Empty, Uint128, Uint64};
use cw20::Cw20Coin;
use cw_multi_test::Contract;
use rstest::{fixture, rstest};

struct TestCase {
    router: MockApp,
    andr: MockAndromeda,
    crowdfund: MockCrowdfund,
    cw20: Option<MockCW20>,
    cw721: MockCW721,
    presale: Vec<PresaleTierOrder>,
}

#[fixture]
fn wallets() -> Vec<(&'static str, Vec<Coin>)> {
    vec![
        ("owner", vec![]),
        ("buyer_one", vec![coin(1000000, "uandr")]),
        ("recipient", vec![]),
        ("recipient1", vec![]),
        ("recipient2", vec![]),
    ]
}

#[fixture]
fn contracts() -> Vec<(&'static str, Box<dyn Contract<Empty>>)> {
    vec![
        ("cw20", mock_andromeda_cw20()),
        ("cw721", mock_andromeda_cw721()),
        ("crowdfund", mock_andromeda_crowdfund()),
        ("splitter", mock_andromeda_splitter()),
        ("app-contract", mock_andromeda_app()),
    ]
}

#[fixture]
fn setup(
    #[default(true)] use_native_token: bool,
    #[default(None)] withdrawal_recipient: Option<Recipient>,
    wallets: Vec<(&'static str, Vec<Coin>)>,
    contracts: Vec<(&'static str, Box<dyn Contract<Empty>>)>,
) -> TestCase {
    let mut router = mock_app(None);
    let andr = MockAndromedaBuilder::new(&mut router, "admin")
        .with_wallets(wallets)
        .with_contracts(contracts)
        .build(&mut router);

    let owner = andr.get_wallet("owner");
    let buyer_one = andr.get_wallet("buyer_one");
    let recipient =
        withdrawal_recipient.unwrap_or(Recipient::new(andr.get_wallet("recipient"), None));

    // Prepare Splitter component which can be used as a withdrawal address for some test cases
    let recipient_1 = andr.get_wallet("recipient1");
    let recipient_2 = andr.get_wallet("recipient2");

    let splitter_recipients = vec![
        AddressPercent {
            recipient: Recipient::from_string(recipient_1.to_string()),
            percent: Decimal::from_str("0.2").unwrap(),
        },
        AddressPercent {
            recipient: Recipient::from_string(recipient_2.to_string()),
            percent: Decimal::from_str("0.8").unwrap(),
        },
    ];
    let splitter_init_msg =
        mock_splitter_instantiate_msg(splitter_recipients, andr.kernel.addr().clone(), None, None);
    let splitter_component = AppComponent::new(
        "splitter".to_string(),
        "splitter".to_string(),
        to_json_binary(&splitter_init_msg).unwrap(),
    );
    // Add cw721 component
    let cw721_init_msg = mock_cw721_instantiate_msg(
        "Campaign Tier".to_string(),
        "CT".to_string(),
        "./crowdfund".to_string(),
        andr.kernel.addr().to_string(),
        None,
    );

    let cw721_component = AppComponent::new(
        "cw721".to_string(),
        "cw721".to_string(),
        to_json_binary(&cw721_init_msg).unwrap(),
    );

    let mut app_components = vec![splitter_component, cw721_component.clone()];

    // Add cw20 components for test cases using cw20
    let cw20_component: Option<AppComponent> = match use_native_token {
        true => None,
        false => {
            let initial_balances = vec![Cw20Coin {
                address: buyer_one.to_string(),
                amount: Uint128::from(1000000u128),
            }];
            let cw20_init_msg = mock_cw20_instantiate_msg(
                None,
                "Test Tokens".to_string(),
                "TTT".to_string(),
                6,
                initial_balances,
                Some(mock_minter(
                    owner.to_string(),
                    Some(Uint128::from(1000000u128)),
                )),
                andr.kernel.addr().to_string(),
            );
            let cw20_component = AppComponent::new(
                "cw20".to_string(),
                "cw20".to_string(),
                to_json_binary(&cw20_init_msg).unwrap(),
            );
            app_components.push(cw20_component.clone());
            Some(cw20_component)
        }
    };
    let denom = match use_native_token {
        true => Asset::NativeToken("uandr".to_string()),
        false => Asset::Cw20Token(AndrAddr::from_string(format!(
            "./{}",
            cw20_component.clone().unwrap().name
        ))),
    };
    // Add campaign component
    // *** IMPORTANT ***
    //    campaign component should be added in the last order
    //    as it is using vfs to other components(potentially components in the same app)

    let campaign_config = mock_campaign_config(
        denom,
        AndrAddr::from_string(format!("./{}", cw721_component.name)),
        recipient.clone(),
        Some(Uint128::new(1000)),
    );
    let crowdfund_init_msg = mock_crowdfund_instantiate_msg(
        campaign_config,
        vec![],
        andr.kernel.addr(),
        Some(owner.to_string()),
    );
    let crowdfund_component = AppComponent::new(
        "crowdfund".to_string(),
        "crowdfund".to_string(),
        to_json_binary(&crowdfund_init_msg).unwrap(),
    );

    app_components.push(crowdfund_component.clone());

    let app = MockAppContract::instantiate(
        andr.get_code_id(&mut router, "app-contract"),
        owner,
        &mut router,
        "Crowdfund App",
        app_components.clone(),
        andr.kernel.addr(),
        Some(owner.to_string()),
    );

    let crowdfund: MockCrowdfund =
        app.query_ado_by_component_name(&router, crowdfund_component.name);

    let cw721: MockCW721 = app.query_ado_by_component_name(&router, cw721_component.name);

    let cw20: Option<MockCW20> = match use_native_token {
        true => None,
        false => Some(app.query_ado_by_component_name(&router, cw20_component.unwrap().name)),
    };

    let meta_data = TierMetaData {
        token_uri: None,
        extension: TokenExtension {
            ..Default::default()
        },
    };
    crowdfund
        .execute_add_tier(
            owner.clone(),
            &mut router,
            Uint64::one(),
            "Tier 1".to_string(),
            Uint128::new(100),
            None,
            meta_data.clone(),
        )
        .unwrap();
    crowdfund
        .execute_add_tier(
            owner.clone(),
            &mut router,
            Uint64::new(2u64),
            "Tier 2".to_string(),
            Uint128::new(200),
            Some(Uint128::new(100)),
            meta_data,
        )
        .unwrap();

    let presale = vec![PresaleTierOrder {
        level: Uint64::one(),
        amount: Uint128::new(10u128),
        orderer: buyer_one.clone(),
    }];

    TestCase {
        router,
        andr,
        crowdfund,
        cw20,
        cw721,
        presale,
    }
}

#[rstest]
fn test_successful_crowdfund_app_native(setup: TestCase) {
    let TestCase {
        mut router,
        andr,
        crowdfund,
        cw721,
        presale,
        ..
    } = setup;

    let owner = andr.get_wallet("owner");
    let buyer_one = andr.get_wallet("buyer_one");
    let recipient = Recipient::new(andr.get_wallet("recipient"), None);

    // Start campaign
    let start_time = None;
    let end_time = Milliseconds::from_nanos(router.block_info().time.plus_days(1).nanos());

    let _ = crowdfund.execute_start_campaign(
        owner.clone(),
        &mut router,
        start_time,
        end_time,
        Some(presale),
    );
    let summary = crowdfund.query_campaign_summary(&mut router);
    assert_eq!(summary.current_cap, 0);
    assert_eq!(summary.current_stage, CampaignStage::ONGOING.to_string());

    // Purchase tiers
    router.set_block(BlockInfo {
        height: router.block_info().height,
        time: router.block_info().time.plus_seconds(1),
        chain_id: router.block_info().chain_id,
    });

    let orders = vec![
        SimpleTierOrder {
            level: Uint64::one(),
            amount: Uint128::new(10),
        },
        SimpleTierOrder {
            level: Uint64::new(2),
            amount: Uint128::new(10),
        },
    ];
    let buyer_one_original_balance = router
        .wrap()
        .query_balance(buyer_one.clone(), "uandr")
        .unwrap()
        .amount;
    let _ = crowdfund.execute_purchase(
        buyer_one.clone(),
        &mut router,
        orders,
        vec![coin(5000, "uandr")],
    );
    let buyer_one_balance = router
        .wrap()
        .query_balance(buyer_one.clone(), "uandr")
        .unwrap()
        .amount;

    assert_eq!(
        buyer_one_balance,
        buyer_one_original_balance - Uint128::new(10 * 100 + 200 * 10)
    );

    // End campaign
    let _ = crowdfund.execute_end_campaign(owner.clone(), &mut router);
    let summary = crowdfund.query_campaign_summary(&mut router);
    assert_eq!(summary.current_cap, 10 * 100 + 200 * 10);
    assert_eq!(summary.current_stage, CampaignStage::SUCCESS.to_string());
    let recipient_balance = router
        .wrap()
        .query_balance(recipient.clone().address, "uandr")
        .unwrap()
        .amount;
    assert_eq!(summary.current_cap, recipient_balance.into());

    // Claim tier
    let _ = crowdfund
        .execute_claim(buyer_one.clone(), &mut router)
        .unwrap();
    // buyer_one should own 30 tiers now (10 pre order + 20 purchased)
    let owner_resp = cw721.query_owner_of(&router, "0".to_string());
    assert_eq!(owner_resp, buyer_one.to_string());
    let owner_resp = cw721.query_owner_of(&router, "29".to_string());
    assert_eq!(owner_resp, buyer_one.to_string());
}

#[rstest]
fn test_crowdfund_app_native_discard(
    #[with(true, Some(mock_recipient_with_invalid_msg("./splitter")))] setup: TestCase,
) {
    let TestCase {
        mut router,
        andr,
        crowdfund,
        presale,
        ..
    } = setup;

    let owner = andr.get_wallet("owner");
    let buyer_one = andr.get_wallet("buyer_one");

    // Start campaign
    let start_time = None;
    let end_time = Milliseconds::from_nanos(router.block_info().time.plus_days(1).nanos());

    let _ = crowdfund.execute_start_campaign(
        owner.clone(),
        &mut router,
        start_time,
        end_time,
        Some(presale),
    );
    let summary = crowdfund.query_campaign_summary(&mut router);
    assert_eq!(summary.current_cap, 0);
    assert_eq!(summary.current_stage, CampaignStage::ONGOING.to_string());

    // Purchase tiers
    router.set_block(BlockInfo {
        height: router.block_info().height,
        time: router.block_info().time.plus_seconds(1),
        chain_id: router.block_info().chain_id,
    });

    let orders = vec![
        SimpleTierOrder {
            level: Uint64::one(),
            amount: Uint128::new(10),
        },
        SimpleTierOrder {
            level: Uint64::new(2),
            amount: Uint128::new(10),
        },
    ];
    let buyer_one_original_balance = router
        .wrap()
        .query_balance(buyer_one.clone(), "uandr")
        .unwrap()
        .amount;
    let _ = crowdfund.execute_purchase(
        buyer_one.clone(),
        &mut router,
        orders,
        vec![coin(5000, "uandr")],
    );
    let buyer_one_balance = router
        .wrap()
        .query_balance(buyer_one.clone(), "uandr")
        .unwrap()
        .amount;

    assert_eq!(
        buyer_one_balance,
        buyer_one_original_balance - Uint128::new(10 * 100 + 200 * 10)
    );

    let _ = crowdfund.execute_end_campaign(owner.clone(), &mut router);

    let summary = crowdfund.query_campaign_summary(&mut router);

    // Campaign could not be ended due to invalid withdrawal recipient msg
    assert_eq!(summary.current_stage, CampaignStage::ONGOING.to_string());

    // Discard campaign
    let _ = crowdfund.execute_discard_campaign(owner.clone(), &mut router);
    let summary = crowdfund.query_campaign_summary(&mut router);
    assert_eq!(summary.current_stage, CampaignStage::FAILED.to_string());

    // Refund
    let buyer_one_original_balance = router
        .wrap()
        .query_balance(buyer_one.clone(), "uandr")
        .unwrap()
        .amount;
    let _ = crowdfund
        .execute_claim(buyer_one.clone(), &mut router)
        .unwrap();
    let buyer_one_balance = router
        .wrap()
        .query_balance(buyer_one.clone(), "uandr")
        .unwrap()
        .amount;
    assert_eq!(
        buyer_one_balance,
        buyer_one_original_balance + Uint128::new(10 * 100 + 200 * 10)
    );
}

#[rstest]
fn test_crowdfund_app_native_with_ado_recipient(
    #[with(true, Some(mock_recipient_with_valid_msg("./splitter")))] setup: TestCase,
) {
    let TestCase {
        mut router,
        andr,
        crowdfund,
        presale,
        ..
    } = setup;

    let owner = andr.get_wallet("owner");
    let buyer_one = andr.get_wallet("buyer_one");
    let recipient_1 = andr.get_wallet("recipient1");
    let recipient_2 = andr.get_wallet("recipient2");

    // Start campaign
    let start_time = None;
    let end_time = Milliseconds::from_nanos(router.block_info().time.plus_days(1).nanos());

    let _ = crowdfund.execute_start_campaign(
        owner.clone(),
        &mut router,
        start_time,
        end_time,
        Some(presale),
    );
    let summary = crowdfund.query_campaign_summary(&mut router);
    assert_eq!(summary.current_cap, 0);
    assert_eq!(summary.current_stage, CampaignStage::ONGOING.to_string());

    // Purchase tiers
    router.set_block(BlockInfo {
        height: router.block_info().height,
        time: router.block_info().time.plus_seconds(1),
        chain_id: router.block_info().chain_id,
    });

    let orders = vec![
        SimpleTierOrder {
            level: Uint64::one(),
            amount: Uint128::new(10),
        },
        SimpleTierOrder {
            level: Uint64::new(2),
            amount: Uint128::new(10),
        },
    ];
    let buyer_one_original_balance = router
        .wrap()
        .query_balance(buyer_one.clone(), "uandr")
        .unwrap()
        .amount;
    let _ = crowdfund.execute_purchase(
        buyer_one.clone(),
        &mut router,
        orders,
        vec![coin(5000, "uandr")],
    );
    let buyer_one_balance = router
        .wrap()
        .query_balance(buyer_one.clone(), "uandr")
        .unwrap()
        .amount;

    assert_eq!(
        buyer_one_balance,
        buyer_one_original_balance - Uint128::new(10 * 100 + 200 * 10)
    );

    let _ = crowdfund.execute_end_campaign(owner.clone(), &mut router);

    let summary = crowdfund.query_campaign_summary(&mut router);

    // Campaign could not be ended due to invalid withdrawal recipient msg
    assert_eq!(summary.current_stage, CampaignStage::SUCCESS.to_string());

    let recipient_1_balance = router
        .wrap()
        .query_balance(recipient_1, "uandr")
        .unwrap()
        .amount;
    let recipient_2_balance = router
        .wrap()
        .query_balance(recipient_2, "uandr")
        .unwrap()
        .amount;
    assert_eq!(recipient_1_balance.u128(), summary.current_cap / 5);
    assert_eq!(recipient_2_balance.u128(), summary.current_cap * 4 / 5);
}

#[rstest]
fn test_failed_crowdfund_app_native(setup: TestCase) {
    let TestCase {
        mut router,
        andr,
        crowdfund,
        presale,
        ..
    } = setup;

    let owner = andr.get_wallet("owner");
    let buyer_one = andr.get_wallet("buyer_one");

    // Start campaign
    let start_time = None;
    let end_time = Milliseconds::from_nanos(router.block_info().time.plus_days(1).nanos());

    let _ = crowdfund.execute_start_campaign(
        owner.clone(),
        &mut router,
        start_time,
        end_time,
        Some(presale),
    );
    let summary = crowdfund.query_campaign_summary(&mut router);
    assert_eq!(summary.current_cap, 0);
    assert_eq!(summary.current_stage, CampaignStage::ONGOING.to_string());

    // Purchase tiers
    router.set_block(BlockInfo {
        height: router.block_info().height,
        time: router.block_info().time.plus_seconds(1),
        chain_id: router.block_info().chain_id,
    });

    let orders = vec![SimpleTierOrder {
        level: Uint64::one(),
        amount: Uint128::new(5),
    }];
    let buyer_one_original_balance = router
        .wrap()
        .query_balance(buyer_one.clone(), "uandr")
        .unwrap()
        .amount;
    let _ = crowdfund.execute_purchase(
        buyer_one.clone(),
        &mut router,
        orders,
        vec![coin(5000, "uandr")],
    );
    let buyer_one_balance = router
        .wrap()
        .query_balance(buyer_one.clone(), "uandr")
        .unwrap()
        .amount;

    assert_eq!(
        buyer_one_balance,
        buyer_one_original_balance - Uint128::new(5 * 100)
    );

    // End campaign
    router.set_block(BlockInfo {
        height: router.block_info().height,
        time: router.block_info().time.plus_days(2),
        chain_id: router.block_info().chain_id,
    });

    let _ = crowdfund.execute_end_campaign(owner.clone(), &mut router);
    let summary = crowdfund.query_campaign_summary(&mut router);
    assert_eq!(summary.current_cap, 5 * 100);
    assert_eq!(summary.current_stage, CampaignStage::FAILED.to_string());

    // Refund
    let buyer_one_original_balance = router
        .wrap()
        .query_balance(buyer_one.clone(), "uandr")
        .unwrap()
        .amount;
    let _ = crowdfund
        .execute_claim(buyer_one.clone(), &mut router)
        .unwrap();
    let buyer_one_balance = router
        .wrap()
        .query_balance(buyer_one.clone(), "uandr")
        .unwrap()
        .amount;
    assert_eq!(
        buyer_one_balance,
        buyer_one_original_balance + Uint128::new(5 * 100)
    );
}

#[rstest]
fn test_successful_crowdfund_app_cw20(#[with(false)] setup: TestCase) {
    let TestCase {
        mut router,
        andr,
        cw721,
        crowdfund,
        cw20,
        presale,
    } = setup;
    let cw20 = cw20.unwrap();
    let owner = andr.get_wallet("owner");
    let buyer_one = andr.get_wallet("buyer_one");
    let recipient = Recipient::new(andr.get_wallet("recipient"), None);

    let start_time = None;
    let end_time = Milliseconds::from_nanos(router.block_info().time.plus_days(1).nanos());

    let _ = crowdfund.execute_start_campaign(
        owner.clone(),
        &mut router,
        start_time,
        end_time,
        Some(presale),
    );
    let summary = crowdfund.query_campaign_summary(&mut router);
    assert_eq!(summary.current_cap, 0);
    assert_eq!(summary.current_stage, CampaignStage::ONGOING.to_string());

    // Purchase tiers
    router.set_block(BlockInfo {
        height: router.block_info().height,
        time: router.block_info().time.plus_seconds(1),
        chain_id: router.block_info().chain_id,
    });

    let orders = vec![
        SimpleTierOrder {
            level: Uint64::one(),
            amount: Uint128::new(10),
        },
        SimpleTierOrder {
            level: Uint64::new(2),
            amount: Uint128::new(10),
        },
    ];
    let buyer_one_original_balance = cw20.query_balance(&router, buyer_one.clone());
    let hook_msg = mock_purchase_cw20_msg(orders);

    cw20.execute_send(
        &mut router,
        buyer_one.clone(),
        crowdfund.addr(),
        Uint128::new(5000),
        &hook_msg,
    )
    .unwrap();

    let buyer_one_balance = cw20.query_balance(&router, buyer_one.clone());
    assert_eq!(
        buyer_one_balance,
        buyer_one_original_balance - Uint128::new(10 * 100 + 200 * 10)
    );

    // End campaign
    let _ = crowdfund.execute_end_campaign(owner.clone(), &mut router);
    let summary = crowdfund.query_campaign_summary(&mut router);
    assert_eq!(summary.current_cap, 10 * 100 + 200 * 10);
    assert_eq!(summary.current_stage, CampaignStage::SUCCESS.to_string());
    let recipient_balance = cw20.query_balance(&router, recipient.clone().address);
    assert_eq!(summary.current_cap, recipient_balance.into());

    // Claim tier
    let _ = crowdfund
        .execute_claim(buyer_one.clone(), &mut router)
        .unwrap();
    // buyer_one should own 30 tiers now (10 pre order + 20 purchased)
    let owner_resp = cw721.query_owner_of(&router, "0".to_string());
    assert_eq!(owner_resp, buyer_one.to_string());
    let owner_resp = cw721.query_owner_of(&router, "29".to_string());
    assert_eq!(owner_resp, buyer_one.to_string());
}

#[rstest]
fn test_failed_crowdfund_app_cw20(#[with(false)] setup: TestCase) {
    let TestCase {
        mut router,
        andr,
        crowdfund,
        presale,
        cw20,
        ..
    } = setup;
    let cw20 = cw20.unwrap();

    let owner = andr.get_wallet("owner");
    let buyer_one = andr.get_wallet("buyer_one");

    // Start campaign
    let start_time = None;
    let end_time = Milliseconds::from_nanos(router.block_info().time.plus_days(1).nanos());

    let _ = crowdfund.execute_start_campaign(
        owner.clone(),
        &mut router,
        start_time,
        end_time,
        Some(presale),
    );
    let summary = crowdfund.query_campaign_summary(&mut router);
    assert_eq!(summary.current_cap, 0);
    assert_eq!(summary.current_stage, CampaignStage::ONGOING.to_string());

    // Purchase tiers
    router.set_block(BlockInfo {
        height: router.block_info().height,
        time: router.block_info().time.plus_seconds(1),
        chain_id: router.block_info().chain_id,
    });

    let orders = vec![SimpleTierOrder {
        level: Uint64::one(),
        amount: Uint128::new(5),
    }];

    let buyer_one_original_balance = cw20.query_balance(&router, buyer_one.clone());
    let hook_msg = mock_purchase_cw20_msg(orders);

    cw20.execute_send(
        &mut router,
        buyer_one.clone(),
        crowdfund.addr(),
        Uint128::new(5000),
        &hook_msg,
    )
    .unwrap();

    let buyer_one_balance = cw20.query_balance(&router, buyer_one.clone());

    assert_eq!(
        buyer_one_balance,
        buyer_one_original_balance - Uint128::new(5 * 100)
    );

    // End campaign
    router.set_block(BlockInfo {
        height: router.block_info().height,
        time: router.block_info().time.plus_days(2),
        chain_id: router.block_info().chain_id,
    });

    let _ = crowdfund.execute_end_campaign(owner.clone(), &mut router);
    let summary = crowdfund.query_campaign_summary(&mut router);
    assert_eq!(summary.current_cap, 5 * 100);
    assert_eq!(summary.current_stage, CampaignStage::FAILED.to_string());

    // Refund
    let buyer_one_original_balance = cw20.query_balance(&router, buyer_one.clone());
    let _ = crowdfund
        .execute_claim(buyer_one.clone(), &mut router)
        .unwrap();
    let buyer_one_balance = cw20.query_balance(&router, buyer_one.clone());
    assert_eq!(
        buyer_one_balance,
        buyer_one_original_balance + Uint128::new(5 * 100)
    );
}

fn mock_campaign_config(
    denom: Asset,
    token_address: AndrAddr,
    withdrawal_recipient: Recipient,
    soft_cap: Option<Uint128>,
) -> CampaignConfig {
    CampaignConfig {
        title: "First Crowdfund".to_string(),
        description: "Demo campaign for testing".to_string(),
        banner: "http://<campaign_banner>".to_string(),
        url: "http://<campaign_url>".to_string(),
        denom,
        token_address,
        withdrawal_recipient,
        soft_cap,
        hard_cap: None,
        start_time: None,
        end_time: MillisecondsExpiration::zero(),
    }
}

fn mock_recipient_with_invalid_msg(addr: &str) -> Recipient {
    Recipient::new(addr, Some(encode_binary(b"invalid msg").unwrap()))
}

<<<<<<< HEAD
    assert_eq!(ado_base_version.version, "1.1.0".to_string())
=======
fn mock_recipient_with_valid_msg(addr: &str) -> Recipient {
    Recipient::new(
        addr,
        Some(to_json_binary(&mock_splitter_send_msg()).unwrap()),
    )
>>>>>>> 7dfc5486
}<|MERGE_RESOLUTION|>--- conflicted
+++ resolved
@@ -813,13 +813,9 @@
     Recipient::new(addr, Some(encode_binary(b"invalid msg").unwrap()))
 }
 
-<<<<<<< HEAD
-    assert_eq!(ado_base_version.version, "1.1.0".to_string())
-=======
 fn mock_recipient_with_valid_msg(addr: &str) -> Recipient {
     Recipient::new(
         addr,
         Some(to_json_binary(&mock_splitter_send_msg()).unwrap()),
     )
->>>>>>> 7dfc5486
 }