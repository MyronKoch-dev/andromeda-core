--- conflicted
+++ resolved
@@ -13,50 +13,15 @@
     mock_receive_packet, mock_start_sale, MockMarketplace,
 };
 
-<<<<<<< HEAD
 use andromeda_modules::address_list::ActorPermission;
-use andromeda_non_fungible_tokens::cw721::TokenExtension;
+use andromeda_non_fungible_tokens::marketplace::Cw20HookMsg;
 use andromeda_rates::mock::{mock_andromeda_rates, mock_rates_instantiate_msg, MockRates};
-use andromeda_std::ado_base::permissioning::Permission;
-use andromeda_std::ado_base::rates::{LocalRate, LocalRateType, LocalRateValue, Rate};
-use andromeda_std::amp::messages::{AMPMsg, AMPPkt};
-use andromeda_std::amp::{AndrAddr, Recipient};
-use andromeda_std::error::ContractError;
-use andromeda_testing::{MockAndromeda, MockContract};
-use cosmwasm_std::{coin, to_json_binary, Addr, Uint128};
-use cw_multi_test::{App, Executor};
-
-fn mock_app() -> App {
-    App::new(|router, _api, storage| {
-        router
-            .bank
-            .init_balance(
-                storage,
-                &Addr::unchecked("owner"),
-                [coin(999999, "uandr")].to_vec(),
-            )
-            .unwrap();
-        router
-            .bank
-            .init_balance(
-                storage,
-                &Addr::unchecked("buyer"),
-                [coin(200, "uandr")].to_vec(),
-            )
-            .unwrap();
-    })
-}
-
-fn mock_andromeda(app: &mut App, admin_address: Addr) -> MockAndromeda {
-    MockAndromeda::new(app, &admin_address)
-}
-=======
-use andromeda_non_fungible_tokens::marketplace::Cw20HookMsg;
-use andromeda_rates::mock::{mock_andromeda_rates, mock_rates_instantiate_msg};
 use andromeda_splitter::mock::{
     mock_andromeda_splitter, mock_splitter_instantiate_msg, mock_splitter_send_msg,
 };
 use andromeda_std::ado_base::modules::Module;
+use andromeda_std::ado_base::permissioning::Permission;
+use andromeda_std::ado_base::rates::{LocalRate, LocalRateType, LocalRateValue};
 use andromeda_std::amp::messages::{AMPMsg, AMPPkt};
 use andromeda_std::amp::{AndrAddr, Recipient};
 use andromeda_std::common::denom::Asset;
@@ -67,7 +32,6 @@
 use cosmwasm_std::{coin, to_json_binary, Addr, BlockInfo, Decimal, Uint128};
 use cw20::Cw20Coin;
 use cw_multi_test::Executor;
->>>>>>> 11e545db
 
 // NOTE: The external rate currently overwrites the local rate because they handle the same action.
 // You can comment out the external rate to see if the local rate works
@@ -115,7 +79,6 @@
         }],
         value: LocalRateValue::Flat(coin(100_u128, "uandr")),
         description: None,
-<<<<<<< HEAD
     };
     let rates_init_msg = mock_rates_instantiate_msg(
         "MarketplaceBuy".to_string(),
@@ -133,17 +96,6 @@
         None,
         Some(actor_permission),
     );
-=======
-        recipients: vec![Recipient::from_string(rates_receiver.to_string())],
-    }];
-    let rates_init_msg = mock_rates_instantiate_msg(rates, andr.kernel.addr().to_string(), None);
-    let rates_component =
-        AppComponent::new("rates", "rates", to_json_binary(&rates_init_msg).unwrap());
-
-    let address_list_init_msg =
-        mock_address_list_instantiate_msg(true, andr.kernel.addr().to_string(), None);
-    mock_address_list_instantiate_msg(true, andr.kernel.addr().to_string(), None);
->>>>>>> 11e545db
     let address_list_component = AppComponent::new(
         "address-list",
         "address-list",
@@ -151,11 +103,7 @@
     );
 
     let marketplace_init_msg =
-<<<<<<< HEAD
-        mock_marketplace_instantiate_msg(andr.kernel.addr().to_string(), None);
-=======
-        mock_marketplace_instantiate_msg(andr.kernel.addr().to_string(), Some(modules), None, None);
->>>>>>> 11e545db
+        mock_marketplace_instantiate_msg(andr.kernel.addr().to_string(), None, None);
     let marketplace_component = AppComponent::new(
         "marketplace".to_string(),
         "marketplace".to_string(),
@@ -265,7 +213,13 @@
             actor,
             marketplace.addr().clone(),
             actor_token_id,
-            &mock_start_sale(Uint128::from(100u128), "uandr"),
+            &mock_start_sale(
+                Uint128::from(100u128),
+                Asset::NativeToken("uandr".to_string()),
+                None,
+                None,
+                None,
+            ),
         )
         .unwrap_err()
         .downcast()
@@ -286,7 +240,13 @@
             actor,
             marketplace.addr().clone(),
             actor_token_id,
-            &mock_start_sale(Uint128::from(100u128), "uandr"),
+            &mock_start_sale(
+                Uint128::from(100u128),
+                Asset::NativeToken("uandr".to_string()),
+                None,
+                None,
+                None,
+            ),
         )
         .unwrap();
 
@@ -371,7 +331,6 @@
         "Test Tokens".to_string(),
         "TT".to_string(),
         owner.to_string(),
-        None,
         andr.kernel.addr().to_string(),
         None,
     );
@@ -397,7 +356,7 @@
     );
 
     let marketplace_init_msg =
-        mock_marketplace_instantiate_msg(andr.kernel.addr().to_string(), None, None, None);
+        mock_marketplace_instantiate_msg(andr.kernel.addr().to_string(), None, None);
     let marketplace_component = AppComponent::new(
         "marketplace".to_string(),
         "marketplace".to_string(),
@@ -514,7 +473,6 @@
         "Test Tokens".to_string(),
         "TT".to_string(),
         owner.to_string(),
-        None,
         andr.kernel.addr().to_string(),
         None,
     );
@@ -547,7 +505,6 @@
             owner.to_string(),
             Some(Uint128::from(1000000u128)),
         )),
-        None,
         andr.kernel.addr().to_string(),
     );
     let cw20_component = AppComponent::new(
@@ -566,7 +523,6 @@
             owner.to_string(),
             Some(Uint128::from(1000000u128)),
         )),
-        None,
         andr.kernel.addr().to_string(),
     );
     let second_cw20_component = AppComponent::new(
@@ -581,12 +537,17 @@
         description: None,
         recipients: vec![Recipient::from_string(rates_receiver.to_string())],
     }];
-    let rates_init_msg = mock_rates_instantiate_msg(rates, andr.kernel.addr().to_string(), None);
+    let rates_init_msg = mock_rates_instantiate_msg(
+        "Send".to_string(),
+        rates,
+        andr.kernel.addr().to_string(),
+        None,
+    );
     let rates_component =
         AppComponent::new("rates", "rates", to_json_binary(&rates_init_msg).unwrap());
 
     let address_list_init_msg =
-        mock_address_list_instantiate_msg(true, andr.kernel.addr().to_string(), None);
+        mock_address_list_instantiate_msg(andr.kernel.addr().to_string(), None, None);
     let address_list_component = AppComponent::new(
         "address-list",
         "address-list",
@@ -603,7 +564,6 @@
     ];
     let marketplace_init_msg = mock_marketplace_instantiate_msg(
         andr.kernel.addr().to_string(),
-        Some(modules),
         None,
         Some(AndrAddr::from_string(format!("./{}", cw20_component.name))),
     );
@@ -785,7 +745,6 @@
         "Test Tokens".to_string(),
         "TT".to_string(),
         owner.to_string(),
-        None,
         andr.kernel.addr().to_string(),
         None,
     );
@@ -818,8 +777,7 @@
             owner.to_string(),
             Some(Uint128::from(1000000u128)),
         )),
-        None,
-        andr.kernel.addr().to_string(),
+        Some(andr.kernel.addr().to_string()),
     );
     let cw20_component = AppComponent::new(
         "cw20".to_string(),
@@ -837,7 +795,6 @@
             owner.to_string(),
             Some(Uint128::from(1000000u128)),
         )),
-        None,
         andr.kernel.addr().to_string(),
     );
     let second_cw20_component = AppComponent::new(
@@ -852,12 +809,17 @@
         description: None,
         recipients: vec![Recipient::from_string(rates_receiver.to_string())],
     }];
-    let rates_init_msg = mock_rates_instantiate_msg(rates, andr.kernel.addr().to_string(), None);
+    let rates_init_msg = mock_rates_instantiate_msg(
+        "Send".to_string(),
+        rates,
+        andr.kernel.addr().to_string(),
+        None,
+    );
     let rates_component =
         AppComponent::new("rates", "rates", to_json_binary(&rates_init_msg).unwrap());
 
     let address_list_init_msg =
-        mock_address_list_instantiate_msg(true, andr.kernel.addr().to_string(), None);
+        mock_address_list_instantiate_msg(andr.kernel.addr().to_string(), None, None);
     let address_list_component = AppComponent::new(
         "address-list",
         "address-list",
@@ -873,7 +835,7 @@
         ),
     ];
     let marketplace_init_msg =
-        mock_marketplace_instantiate_msg(andr.kernel.addr().to_string(), Some(modules), None, None);
+        mock_marketplace_instantiate_msg(andr.kernel.addr().to_string(), None, None);
     let marketplace_component = AppComponent::new(
         "marketplace".to_string(),
         "marketplace".to_string(),
